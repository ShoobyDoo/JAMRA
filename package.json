{
  "name": "jamra",
  "version": "0.1.0",
  "description": "Extensible manga reader with SQLite-backed catalog and desktop shell",
  "author": "JAMRA Team",
  "private": true,
  "type": "module",
  "main": "electron/dist/main.cjs",
  "engines": {
    "node": ">=24",
    "pnpm": ">=10"
  },
  "scripts": {
    "format": "prettier --write .",
    "run": "tsx scripts/run.ts",
    "dev": "pnpm run run bootstrap web",
    "build": "pnpm run run build all",
    "start": "pnpm run run start web",
    "lint": "eslint",
    "test": "node --import tsx ./test/index.ts",
    "extension:demo": "node scripts/run-example-extension.mjs",
    "catalog-server:dev": "pnpm run run bootstrap api",
    "catalog-server:start": "pnpm run run start api",
    "backend:build": "pnpm run run build backend",
    "desktop:dev": "pnpm run desktop:refresh && pnpm run run bootstrap desktop",
    "desktop:refresh": "bash scripts/refresh-electron.sh",
    "sqlite:refresh": "bash scripts/refresh-sqlite.sh",
    "postinstall": "electron-builder install-app-deps && node scripts/fix-sqlite-bindings.mjs",
    "dist": "pnpm build && electron-builder",
    "dist:mac": "pnpm build && electron-builder --mac",
    "dist:win": "pnpm build && electron-builder --win",
    "dist:linux": "pnpm build && electron-builder --linux AppImage --linux deb && node scripts/package-rpm.mjs",
    "rpm:package": "node scripts/package-rpm.mjs",
    "dist:all": "pnpm build && electron-builder -mwl && node scripts/package-rpm.mjs",
    "analyze": "NEXT_BUNDLE_ANALYZE=1 pnpm build"
  },
  "dependencies": {
    "@mantine/core": "8.3.3",
    "@mantine/hooks": "8.3.3",
    "@mantine/modals": "^8.3.3",
    "@mantine/notifications": "^8.3.3",
    "clsx": "^2.1.1",
    "express": "^5.1.0",
    "lucide-react": "^0.544.0",
    "next": "15.5.6",
    "react": "19.2.0",
    "react-dom": "19.2.0",
    "tailwind-merge": "^2.5.3",
    "zustand": "^5.0.8"
  },
  "devDependencies": {
    "@electron/rebuild": "^4.0.1",
    "@next/bundle-analyzer": "^15.2.0",
    "@eslint/eslintrc": "^3",
    "@jamra/catalog-db": "workspace:*",
    "@jamra/catalog-server": "workspace:*",
    "@jamra/extension-host": "workspace:*",
    "@jamra/extension-registry": "workspace:*",
    "@jamra/extension-sdk": "workspace:*",
    "@tailwindcss/postcss": "^4.1.14",
    "@types/node": "^24",
<<<<<<< HEAD
    "@types/react": "^19.2.2",
    "@types/react-dom": "^19.2.0",
=======
    "@types/react": "^19.2.0",
    "@types/react-dom": "^19.2.2",
>>>>>>> 284fdcd4
    "concurrently": "^9.2.1",
    "cross-env": "^10.1.0",
    "electron": "^38.2.0",
    "electron-builder": "^26.0.12",
    "eslint": "^9.36.0",
    "eslint-config-next": "15.5.4",
    "eslint-plugin-react-hooks": "^6.1.0",
    "node-abi": "^3.65.0",
    "node-gyp": "^11.5.0",
    "prettier": "^3.6.2",
    "tailwindcss": "^4.1.14",
    "tsx": "^4.19.1",
    "typescript": "^5.9.3"
  },
  "build": {
    "appId": "com.jamra.app",
    "productName": "JAMRA",
    "directories": {
      "output": "dist-electron",
      "buildResources": "build"
    },
    "files": [
      "electron/dist/**/*",
      "packages/*/dist/**/*",
      ".next/**/*",
      "node_modules/**/*",
      "!node_modules/.pnpm",
      "!**/*.map",
      "!**/*.ts"
    ],
    "extraResources": [
      {
        "from": "packages/catalog-server/dist/extensions/registries",
        "to": "extensions/registries"
      }
    ],
    "asarUnpack": [
      "node_modules/better-sqlite3/**/*",
      "node_modules/.pnpm/better-sqlite3@*/node_modules/better-sqlite3/**/*"
    ],
    "afterPack": "./scripts/afterPack.mjs",
    "mac": {
      "target": [
        {
          "target": "dmg",
          "arch": [
            "x64",
            "arm64"
          ]
        },
        {
          "target": "zip",
          "arch": [
            "x64",
            "arm64"
          ]
        }
      ],
      "category": "public.app-category.entertainment",
      "icon": "build/icon.icns",
      "hardenedRuntime": true,
      "gatekeeperAssess": false,
      "entitlements": "build/entitlements.mac.plist",
      "entitlementsInherit": "build/entitlements.mac.plist"
    },
    "dmg": {
      "contents": [
        {
          "x": 130,
          "y": 220
        },
        {
          "x": 410,
          "y": 220,
          "type": "link",
          "path": "/Applications"
        }
      ]
    },
    "win": {
      "target": [
        {
          "target": "nsis",
          "arch": [
            "x64",
            "ia32"
          ]
        },
        {
          "target": "portable",
          "arch": [
            "x64"
          ]
        }
      ],
      "icon": "build/icon.ico"
    },
    "nsis": {
      "oneClick": false,
      "perMachine": false,
      "allowToChangeInstallationDirectory": true,
      "deleteAppDataOnUninstall": false
    },
    "linux": {
      "target": [
        {
          "target": "AppImage",
          "arch": [
            "x64",
            "arm64"
          ]
        },
        {
          "target": "deb",
          "arch": [
            "x64",
            "arm64"
          ]
        }
      ],
      "icon": "build/icons",
      "category": "Entertainment",
      "maintainer": "JAMRA Team"
    }
  }
}<|MERGE_RESOLUTION|>--- conflicted
+++ resolved
@@ -59,13 +59,8 @@
     "@jamra/extension-sdk": "workspace:*",
     "@tailwindcss/postcss": "^4.1.14",
     "@types/node": "^24",
-<<<<<<< HEAD
-    "@types/react": "^19.2.2",
-    "@types/react-dom": "^19.2.0",
-=======
     "@types/react": "^19.2.0",
     "@types/react-dom": "^19.2.2",
->>>>>>> 284fdcd4
     "concurrently": "^9.2.1",
     "cross-env": "^10.1.0",
     "electron": "^38.2.0",
