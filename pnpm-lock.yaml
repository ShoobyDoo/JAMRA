lockfileVersion: '9.0'

settings:
  autoInstallPeers: true
  excludeLinksFromLockfile: false

importers:

  .:
    dependencies:
      '@mantine/core':
        specifier: 8.3.3
        version: 8.3.3(@mantine/hooks@8.3.3(react@19.2.0))(@types/react@19.2.2)(react-dom@19.2.0(react@19.2.0))(react@19.2.0)
      '@mantine/hooks':
        specifier: 8.3.3
        version: 8.3.3(react@19.2.0)
      '@mantine/modals':
        specifier: ^8.3.3
        version: 8.3.3(@mantine/core@8.3.3(@mantine/hooks@8.3.3(react@19.2.0))(@types/react@19.2.2)(react-dom@19.2.0(react@19.2.0))(react@19.2.0))(@mantine/hooks@8.3.3(react@19.2.0))(react-dom@19.2.0(react@19.2.0))(react@19.2.0)
      '@mantine/notifications':
        specifier: ^8.3.3
        version: 8.3.3(@mantine/core@8.3.3(@mantine/hooks@8.3.3(react@19.2.0))(@types/react@19.2.2)(react-dom@19.2.0(react@19.2.0))(react@19.2.0))(@mantine/hooks@8.3.3(react@19.2.0))(react-dom@19.2.0(react@19.2.0))(react@19.2.0)
      clsx:
        specifier: ^2.1.1
        version: 2.1.1
      express:
        specifier: ^5.1.0
        version: 5.1.0
      lucide-react:
        specifier: ^0.544.0
        version: 0.544.0(react@19.2.0)
      next:
        specifier: 15.5.6
        version: 15.5.6(@babel/core@7.28.4)(react-dom@19.2.0(react@19.2.0))(react@19.2.0)
      react:
        specifier: 19.2.0
        version: 19.2.0
      react-dom:
        specifier: 19.2.0
        version: 19.2.0(react@19.2.0)
      tailwind-merge:
        specifier: ^2.5.3
        version: 2.6.0
      zustand:
        specifier: ^5.0.8
        version: 5.0.8(@types/react@19.2.2)(react@19.2.0)(use-sync-external-store@1.5.0(react@19.2.0))
    devDependencies:
      '@electron/rebuild':
        specifier: ^4.0.1
        version: 4.0.1
      '@eslint/eslintrc':
        specifier: ^3
        version: 3.3.1
      '@jamra/catalog-db':
        specifier: workspace:*
        version: link:packages/catalog-db
      '@jamra/catalog-server':
        specifier: workspace:*
        version: link:packages/catalog-server
      '@jamra/extension-host':
        specifier: workspace:*
        version: link:packages/extension-host
      '@jamra/extension-registry':
        specifier: workspace:*
        version: link:packages/extension-registry
      '@jamra/extension-sdk':
        specifier: workspace:*
        version: link:packages/extension-sdk
      '@next/bundle-analyzer':
        specifier: ^15.2.0
        version: 15.5.6
      '@tailwindcss/postcss':
        specifier: ^4.1.14
        version: 4.1.14
      '@types/node':
        specifier: ^24
        version: 24.6.2
      '@types/react':
        specifier: ^19.2.2
        version: 19.2.2
      '@types/react-dom':
<<<<<<< HEAD
        specifier: ^19.2.0
        version: 19.2.0(@types/react@19.2.2)
=======
        specifier: ^19.2.2
        version: 19.2.2(@types/react@19.2.0)
>>>>>>> 284fdcd4
      concurrently:
        specifier: ^9.2.1
        version: 9.2.1
      cross-env:
        specifier: ^10.1.0
        version: 10.1.0
      electron:
        specifier: ^38.2.0
        version: 38.2.0
      electron-builder:
        specifier: ^26.0.12
        version: 26.0.12(electron-builder-squirrel-windows@26.0.12)
      eslint:
        specifier: ^9.36.0
        version: 9.36.0(jiti@2.6.0)
      eslint-config-next:
        specifier: 15.5.4
        version: 15.5.4(eslint@9.36.0(jiti@2.6.0))(typescript@5.9.3)
      eslint-plugin-react-hooks:
        specifier: ^6.1.0
        version: 6.1.0(eslint@9.36.0(jiti@2.6.0))
      node-abi:
        specifier: ^3.65.0
        version: 3.77.0
      node-gyp:
        specifier: ^11.5.0
        version: 11.5.0
      prettier:
        specifier: ^3.6.2
        version: 3.6.2
      tailwindcss:
        specifier: ^4.1.14
        version: 4.1.14
      tsx:
        specifier: ^4.19.1
        version: 4.20.6
      typescript:
        specifier: ^5.9.3
        version: 5.9.3

  packages/catalog-db:
    dependencies:
      '@jamra/extension-registry':
        specifier: workspace:*
        version: link:../extension-registry
      '@jamra/extension-sdk':
        specifier: workspace:*
        version: link:../extension-sdk
      better-sqlite3:
        specifier: ^12.4.1
        version: 12.4.1
    devDependencies:
      '@types/better-sqlite3':
        specifier: ^7.6.10
        version: 7.6.13

  packages/catalog-server:
    dependencies:
      '@jamra/catalog-db':
        specifier: workspace:*
        version: link:../catalog-db
      '@jamra/catalog-service':
        specifier: workspace:*
        version: link:../catalog-service
      '@jamra/extension-host':
        specifier: workspace:*
        version: link:../extension-host
      '@jamra/extension-registry':
        specifier: workspace:*
        version: link:../extension-registry
      '@jamra/extension-sdk':
        specifier: workspace:*
        version: link:../extension-sdk
      '@jamra/offline-storage':
        specifier: workspace:*
        version: link:../offline-storage
      cors:
        specifier: ^2.8.5
        version: 2.8.5
      express:
        specifier: ^4.21.2
        version: 4.21.2
      zod:
        specifier: ^4.1.12
        version: 4.1.12
    devDependencies:
      '@types/cors':
        specifier: ^2.8.17
        version: 2.8.19
      '@types/express':
        specifier: ^4.17.21
        version: 4.17.23

  packages/catalog-service:
    dependencies:
      '@jamra/catalog-db':
        specifier: workspace:*
        version: link:../catalog-db
      '@jamra/extension-host':
        specifier: workspace:*
        version: link:../extension-host
      '@jamra/extension-sdk':
        specifier: workspace:*
        version: link:../extension-sdk

  packages/example-extension:
    dependencies:
      '@jamra/extension-sdk':
        specifier: workspace:*
        version: link:../extension-sdk

  packages/extension-host:
    dependencies:
      '@jamra/catalog-db':
        specifier: workspace:*
        version: link:../catalog-db
      '@jamra/extension-sdk':
        specifier: workspace:*
        version: link:../extension-sdk

  packages/extension-registry:
    dependencies:
      semver:
        specifier: ^7.7.3
        version: 7.7.3
    devDependencies:
      '@types/semver':
        specifier: ^7.5.8
        version: 7.7.1

  packages/extension-sdk: {}

  packages/offline-storage:
    dependencies:
      '@jamra/catalog-service':
        specifier: workspace:*
        version: link:../catalog-service
      '@jamra/extension-sdk':
        specifier: workspace:*
        version: link:../extension-sdk
      better-sqlite3:
        specifier: ^11.8.1
        version: 11.10.0
    devDependencies:
      '@types/better-sqlite3':
        specifier: ^7.6.11
        version: 7.6.13
      '@types/node':
        specifier: ^20.11.0
        version: 20.19.19
      typescript:
        specifier: ^5.3.3
        version: 5.9.3

  packages/weebcentral-extension:
    dependencies:
      '@jamra/extension-sdk':
        specifier: workspace:*
        version: link:../extension-sdk
      cheerio:
        specifier: ^1.1.2
        version: 1.1.2
    devDependencies:
      '@types/cheerio':
        specifier: ^0.22.35
        version: 0.22.35
      '@types/node':
        specifier: ^20.0.0
        version: 20.19.19
      esbuild:
        specifier: ^0.25.10
        version: 0.25.10
      typescript:
        specifier: ^5.3.3
        version: 5.9.3

packages:

  7zip-bin@5.2.0:
    resolution: {integrity: sha512-ukTPVhqG4jNzMro2qA9HSCSSVJN3aN7tlb+hfqYCt3ER0yWroeA2VR38MNrOHLQ/cVj+DaIMad0kFCtWWowh/A==}

  '@alloc/quick-lru@5.2.0':
    resolution: {integrity: sha512-UrcABB+4bUrFABwbluTIBErXwvbsU/V7TZWfmbgJfbkwiBuziS9gxdODUyuiecfdGQ85jglMW6juS3+z5TsKLw==}
    engines: {node: '>=10'}

  '@babel/code-frame@7.27.1':
    resolution: {integrity: sha512-cjQ7ZlQ0Mv3b47hABuTevyTuYN4i+loJKGeV9flcCgIK37cCXRh+L1bd3iBHlynerhQ7BhCkn2BPbQUL+rGqFg==}
    engines: {node: '>=6.9.0'}

  '@babel/compat-data@7.28.4':
    resolution: {integrity: sha512-YsmSKC29MJwf0gF8Rjjrg5LQCmyh+j/nD8/eP7f+BeoQTKYqs9RoWbjGOdy0+1Ekr68RJZMUOPVQaQisnIo4Rw==}
    engines: {node: '>=6.9.0'}

  '@babel/core@7.28.4':
    resolution: {integrity: sha512-2BCOP7TN8M+gVDj7/ht3hsaO/B/n5oDbiAyyvnRlNOs+u1o+JWNYTQrmpuNp1/Wq2gcFrI01JAW+paEKDMx/CA==}
    engines: {node: '>=6.9.0'}

  '@babel/generator@7.28.3':
    resolution: {integrity: sha512-3lSpxGgvnmZznmBkCRnVREPUFJv2wrv9iAoFDvADJc0ypmdOxdUtcLeBgBJ6zE0PMeTKnxeQzyk0xTBq4Ep7zw==}
    engines: {node: '>=6.9.0'}

  '@babel/helper-annotate-as-pure@7.27.3':
    resolution: {integrity: sha512-fXSwMQqitTGeHLBC08Eq5yXz2m37E4pJX1qAU1+2cNedz/ifv/bVXft90VeSav5nFO61EcNgwr0aJxbyPaWBPg==}
    engines: {node: '>=6.9.0'}

  '@babel/helper-compilation-targets@7.27.2':
    resolution: {integrity: sha512-2+1thGUUWWjLTYTHZWK1n8Yga0ijBz1XAhUXcKy81rd5g6yh7hGqMp45v7cadSbEHc9G3OTv45SyneRN3ps4DQ==}
    engines: {node: '>=6.9.0'}

  '@babel/helper-create-class-features-plugin@7.28.3':
    resolution: {integrity: sha512-V9f6ZFIYSLNEbuGA/92uOvYsGCJNsuA8ESZ4ldc09bWk/j8H8TKiPw8Mk1eG6olpnO0ALHJmYfZvF4MEE4gajg==}
    engines: {node: '>=6.9.0'}
    peerDependencies:
      '@babel/core': ^7.0.0

  '@babel/helper-globals@7.28.0':
    resolution: {integrity: sha512-+W6cISkXFa1jXsDEdYA8HeevQT/FULhxzR99pxphltZcVaugps53THCeiWA8SguxxpSp3gKPiuYfSWopkLQ4hw==}
    engines: {node: '>=6.9.0'}

  '@babel/helper-member-expression-to-functions@7.27.1':
    resolution: {integrity: sha512-E5chM8eWjTp/aNoVpcbfM7mLxu9XGLWYise2eBKGQomAk/Mb4XoxyqXTZbuTohbsl8EKqdlMhnDI2CCLfcs9wA==}
    engines: {node: '>=6.9.0'}

  '@babel/helper-module-imports@7.27.1':
    resolution: {integrity: sha512-0gSFWUPNXNopqtIPQvlD5WgXYI5GY2kP2cCvoT8kczjbfcfuIljTbcWrulD1CIPIX2gt1wghbDy08yE1p+/r3w==}
    engines: {node: '>=6.9.0'}

  '@babel/helper-module-transforms@7.28.3':
    resolution: {integrity: sha512-gytXUbs8k2sXS9PnQptz5o0QnpLL51SwASIORY6XaBKF88nsOT0Zw9szLqlSGQDP/4TljBAD5y98p2U1fqkdsw==}
    engines: {node: '>=6.9.0'}
    peerDependencies:
      '@babel/core': ^7.0.0

  '@babel/helper-optimise-call-expression@7.27.1':
    resolution: {integrity: sha512-URMGH08NzYFhubNSGJrpUEphGKQwMQYBySzat5cAByY1/YgIRkULnIy3tAMeszlL/so2HbeilYloUmSpd7GdVw==}
    engines: {node: '>=6.9.0'}

  '@babel/helper-plugin-utils@7.27.1':
    resolution: {integrity: sha512-1gn1Up5YXka3YYAHGKpbideQ5Yjf1tDa9qYcgysz+cNCXukyLl6DjPXhD3VRwSb8c0J9tA4b2+rHEZtc6R0tlw==}
    engines: {node: '>=6.9.0'}

  '@babel/helper-replace-supers@7.27.1':
    resolution: {integrity: sha512-7EHz6qDZc8RYS5ElPoShMheWvEgERonFCs7IAonWLLUTXW59DP14bCZt89/GKyreYn8g3S83m21FelHKbeDCKA==}
    engines: {node: '>=6.9.0'}
    peerDependencies:
      '@babel/core': ^7.0.0

  '@babel/helper-skip-transparent-expression-wrappers@7.27.1':
    resolution: {integrity: sha512-Tub4ZKEXqbPjXgWLl2+3JpQAYBJ8+ikpQ2Ocj/q/r0LwE3UhENh7EUabyHjz2kCEsrRY83ew2DQdHluuiDQFzg==}
    engines: {node: '>=6.9.0'}

  '@babel/helper-string-parser@7.27.1':
    resolution: {integrity: sha512-qMlSxKbpRlAridDExk92nSobyDdpPijUq2DW6oDnUqd0iOGxmQjyqhMIihI9+zv4LPyZdRje2cavWPbCbWm3eA==}
    engines: {node: '>=6.9.0'}

  '@babel/helper-validator-identifier@7.27.1':
    resolution: {integrity: sha512-D2hP9eA+Sqx1kBZgzxZh0y1trbuU+JoDkiEwqhQ36nodYqJwyEIhPSdMNd7lOm/4io72luTPWH20Yda0xOuUow==}
    engines: {node: '>=6.9.0'}

  '@babel/helper-validator-option@7.27.1':
    resolution: {integrity: sha512-YvjJow9FxbhFFKDSuFnVCe2WxXk1zWc22fFePVNEaWJEu8IrZVlda6N0uHwzZrUM1il7NC9Mlp4MaJYbYd9JSg==}
    engines: {node: '>=6.9.0'}

  '@babel/helpers@7.28.4':
    resolution: {integrity: sha512-HFN59MmQXGHVyYadKLVumYsA9dBFun/ldYxipEjzA4196jpLZd8UjEEBLkbEkvfYreDqJhZxYAWFPtrfhNpj4w==}
    engines: {node: '>=6.9.0'}

  '@babel/parser@7.28.4':
    resolution: {integrity: sha512-yZbBqeM6TkpP9du/I2pUZnJsRMGGvOuIrhjzC1AwHwW+6he4mni6Bp/m8ijn0iOuZuPI2BfkCoSRunpyjnrQKg==}
    engines: {node: '>=6.0.0'}
    hasBin: true

  '@babel/plugin-proposal-private-methods@7.18.6':
    resolution: {integrity: sha512-nutsvktDItsNn4rpGItSNV2sz1XwS+nfU0Rg8aCx3W3NOKVzdMjJRu0O5OkgDp3ZGICSTbgRpxZoWsxoKRvbeA==}
    engines: {node: '>=6.9.0'}
    deprecated: This proposal has been merged to the ECMAScript standard and thus this plugin is no longer maintained. Please use @babel/plugin-transform-private-methods instead.
    peerDependencies:
      '@babel/core': ^7.0.0-0

  '@babel/runtime@7.28.4':
    resolution: {integrity: sha512-Q/N6JNWvIvPnLDvjlE1OUBLPQHH6l3CltCEsHIujp45zQUSSh8K+gHnaEX45yAT1nyngnINhvWtzN+Nb9D8RAQ==}
    engines: {node: '>=6.9.0'}

  '@babel/template@7.27.2':
    resolution: {integrity: sha512-LPDZ85aEJyYSd18/DkjNh4/y1ntkE5KwUHWTiqgRxruuZL2F1yuHligVHLvcHY2vMHXttKFpJn6LwfI7cw7ODw==}
    engines: {node: '>=6.9.0'}

  '@babel/traverse@7.28.4':
    resolution: {integrity: sha512-YEzuboP2qvQavAcjgQNVgsvHIDv6ZpwXvcvjmyySP2DIMuByS/6ioU5G9pYrWHM6T2YDfc7xga9iNzYOs12CFQ==}
    engines: {node: '>=6.9.0'}

  '@babel/types@7.28.4':
    resolution: {integrity: sha512-bkFqkLhh3pMBUQQkpVgWDWq/lqzc2678eUyDlTBhRqhCHFguYYGM0Efga7tYk4TogG/3x0EEl66/OQ+WGbWB/Q==}
    engines: {node: '>=6.9.0'}

  '@develar/schema-utils@2.6.5':
    resolution: {integrity: sha512-0cp4PsWQ/9avqTVMCtZ+GirikIA36ikvjtHweU4/j8yLtgObI0+JUPhYFScgwlteveGB1rt3Cm8UhN04XayDig==}
    engines: {node: '>= 8.9.0'}

  '@discoveryjs/json-ext@0.5.7':
    resolution: {integrity: sha512-dBVuXR082gk3jsFp7Rd/JI4kytwGHecnCoTtXFb7DB6CNHp4rg5k1bhg0nWdLGLnOV71lmDzGQaLMy8iPLY0pw==}
    engines: {node: '>=10.0.0'}

  '@electron/asar@3.2.18':
    resolution: {integrity: sha512-2XyvMe3N3Nrs8cV39IKELRHTYUWFKrmqqSY1U+GMlc0jvqjIVnoxhNd2H4JolWQncbJi1DCvb5TNxZuI2fEjWg==}
    engines: {node: '>=10.12.0'}
    hasBin: true

  '@electron/asar@3.4.1':
    resolution: {integrity: sha512-i4/rNPRS84t0vSRa2HorerGRXWyF4vThfHesw0dmcWHp+cspK743UanA0suA5Q5y8kzY2y6YKrvbIUn69BCAiA==}
    engines: {node: '>=10.12.0'}
    hasBin: true

  '@electron/fuses@1.8.0':
    resolution: {integrity: sha512-zx0EIq78WlY/lBb1uXlziZmDZI4ubcCXIMJ4uGjXzZW0nS19TjSPeXPAjzzTmKQlJUZm0SbmZhPKP7tuQ1SsEw==}
    hasBin: true

  '@electron/get@2.0.3':
    resolution: {integrity: sha512-Qkzpg2s9GnVV2I2BjRksUi43U5e6+zaQMcjoJy0C+C5oxaKl+fmckGDQFtRpZpZV0NQekuZZ+tGz7EA9TVnQtQ==}
    engines: {node: '>=12'}

  '@electron/node-gyp@https://codeload.github.com/electron/node-gyp/tar.gz/06b29aafb7708acef8b3669835c8a7857ebc92d2':
    resolution: {tarball: https://codeload.github.com/electron/node-gyp/tar.gz/06b29aafb7708acef8b3669835c8a7857ebc92d2}
    version: 10.2.0-electron.1
    engines: {node: '>=12.13.0'}
    hasBin: true

  '@electron/notarize@2.5.0':
    resolution: {integrity: sha512-jNT8nwH1f9X5GEITXaQ8IF/KdskvIkOFfB2CvwumsveVidzpSc+mvhhTMdAGSYF3O+Nq49lJ7y+ssODRXu06+A==}
    engines: {node: '>= 10.0.0'}

  '@electron/osx-sign@1.3.1':
    resolution: {integrity: sha512-BAfviURMHpmb1Yb50YbCxnOY0wfwaLXH5KJ4+80zS0gUkzDX3ec23naTlEqKsN+PwYn+a1cCzM7BJ4Wcd3sGzw==}
    engines: {node: '>=12.0.0'}
    hasBin: true

  '@electron/rebuild@3.7.0':
    resolution: {integrity: sha512-VW++CNSlZwMYP7MyXEbrKjpzEwhB5kDNbzGtiPEjwYysqyTCF+YbNJ210Dj3AjWsGSV4iEEwNkmJN9yGZmVvmw==}
    engines: {node: '>=12.13.0'}
    hasBin: true

  '@electron/rebuild@4.0.1':
    resolution: {integrity: sha512-iMGXb6Ib7H/Q3v+BKZJoETgF9g6KMNZVbsO4b7Dmpgb5qTFqyFTzqW9F3TOSHdybv2vKYKzSS9OiZL+dcJb+1Q==}
    engines: {node: '>=22.12.0'}
    hasBin: true

  '@electron/universal@2.0.1':
    resolution: {integrity: sha512-fKpv9kg4SPmt+hY7SVBnIYULE9QJl8L3sCfcBsnqbJwwBwAeTLokJ9TRt9y7bK0JAzIW2y78TVVjvnQEms/yyA==}
    engines: {node: '>=16.4'}

  '@electron/windows-sign@1.2.2':
    resolution: {integrity: sha512-dfZeox66AvdPtb2lD8OsIIQh12Tp0GNCRUDfBHIKGpbmopZto2/A8nSpYYLoedPIHpqkeblZ/k8OV0Gy7PYuyQ==}
    engines: {node: '>=14.14'}
    hasBin: true

  '@emnapi/core@1.5.0':
    resolution: {integrity: sha512-sbP8GzB1WDzacS8fgNPpHlp6C9VZe+SJP3F90W9rLemaQj2PzIuTEl1qDOYQf58YIpyjViI24y9aPWCjEzY2cg==}

  '@emnapi/runtime@1.5.0':
    resolution: {integrity: sha512-97/BJ3iXHww3djw6hYIfErCZFee7qCtrneuLa20UXFCOTCfBM2cvQHjWJ2EG0s0MtdNwInarqCTz35i4wWXHsQ==}

  '@emnapi/wasi-threads@1.1.0':
    resolution: {integrity: sha512-WI0DdZ8xFSbgMjR1sFsKABJ/C5OnRrjT06JXbZKexJGrDuPTzZdDYfFlsgcCXCyf+suG5QU2e/y1Wo2V/OapLQ==}

  '@epic-web/invariant@1.0.0':
    resolution: {integrity: sha512-lrTPqgvfFQtR/eY/qkIzp98OGdNJu0m5ji3q/nJI8v3SXkRKEnWiOxMmbvcSoAIzv/cGiuvRy57k4suKQSAdwA==}

  '@esbuild/aix-ppc64@0.25.10':
    resolution: {integrity: sha512-0NFWnA+7l41irNuaSVlLfgNT12caWJVLzp5eAVhZ0z1qpxbockccEt3s+149rE64VUI3Ml2zt8Nv5JVc4QXTsw==}
    engines: {node: '>=18'}
    cpu: [ppc64]
    os: [aix]

  '@esbuild/android-arm64@0.25.10':
    resolution: {integrity: sha512-LSQa7eDahypv/VO6WKohZGPSJDq5OVOo3UoFR1E4t4Gj1W7zEQMUhI+lo81H+DtB+kP+tDgBp+M4oNCwp6kffg==}
    engines: {node: '>=18'}
    cpu: [arm64]
    os: [android]

  '@esbuild/android-arm@0.25.10':
    resolution: {integrity: sha512-dQAxF1dW1C3zpeCDc5KqIYuZ1tgAdRXNoZP7vkBIRtKZPYe2xVr/d3SkirklCHudW1B45tGiUlz2pUWDfbDD4w==}
    engines: {node: '>=18'}
    cpu: [arm]
    os: [android]

  '@esbuild/android-x64@0.25.10':
    resolution: {integrity: sha512-MiC9CWdPrfhibcXwr39p9ha1x0lZJ9KaVfvzA0Wxwz9ETX4v5CHfF09bx935nHlhi+MxhA63dKRRQLiVgSUtEg==}
    engines: {node: '>=18'}
    cpu: [x64]
    os: [android]

  '@esbuild/darwin-arm64@0.25.10':
    resolution: {integrity: sha512-JC74bdXcQEpW9KkV326WpZZjLguSZ3DfS8wrrvPMHgQOIEIG/sPXEN/V8IssoJhbefLRcRqw6RQH2NnpdprtMA==}
    engines: {node: '>=18'}
    cpu: [arm64]
    os: [darwin]

  '@esbuild/darwin-x64@0.25.10':
    resolution: {integrity: sha512-tguWg1olF6DGqzws97pKZ8G2L7Ig1vjDmGTwcTuYHbuU6TTjJe5FXbgs5C1BBzHbJ2bo1m3WkQDbWO2PvamRcg==}
    engines: {node: '>=18'}
    cpu: [x64]
    os: [darwin]

  '@esbuild/freebsd-arm64@0.25.10':
    resolution: {integrity: sha512-3ZioSQSg1HT2N05YxeJWYR+Libe3bREVSdWhEEgExWaDtyFbbXWb49QgPvFH8u03vUPX10JhJPcz7s9t9+boWg==}
    engines: {node: '>=18'}
    cpu: [arm64]
    os: [freebsd]

  '@esbuild/freebsd-x64@0.25.10':
    resolution: {integrity: sha512-LLgJfHJk014Aa4anGDbh8bmI5Lk+QidDmGzuC2D+vP7mv/GeSN+H39zOf7pN5N8p059FcOfs2bVlrRr4SK9WxA==}
    engines: {node: '>=18'}
    cpu: [x64]
    os: [freebsd]

  '@esbuild/linux-arm64@0.25.10':
    resolution: {integrity: sha512-5luJWN6YKBsawd5f9i4+c+geYiVEw20FVW5x0v1kEMWNq8UctFjDiMATBxLvmmHA4bf7F6hTRaJgtghFr9iziQ==}
    engines: {node: '>=18'}
    cpu: [arm64]
    os: [linux]

  '@esbuild/linux-arm@0.25.10':
    resolution: {integrity: sha512-oR31GtBTFYCqEBALI9r6WxoU/ZofZl962pouZRTEYECvNF/dtXKku8YXcJkhgK/beU+zedXfIzHijSRapJY3vg==}
    engines: {node: '>=18'}
    cpu: [arm]
    os: [linux]

  '@esbuild/linux-ia32@0.25.10':
    resolution: {integrity: sha512-NrSCx2Kim3EnnWgS4Txn0QGt0Xipoumb6z6sUtl5bOEZIVKhzfyp/Lyw4C1DIYvzeW/5mWYPBFJU3a/8Yr75DQ==}
    engines: {node: '>=18'}
    cpu: [ia32]
    os: [linux]

  '@esbuild/linux-loong64@0.25.10':
    resolution: {integrity: sha512-xoSphrd4AZda8+rUDDfD9J6FUMjrkTz8itpTITM4/xgerAZZcFW7Dv+sun7333IfKxGG8gAq+3NbfEMJfiY+Eg==}
    engines: {node: '>=18'}
    cpu: [loong64]
    os: [linux]

  '@esbuild/linux-mips64el@0.25.10':
    resolution: {integrity: sha512-ab6eiuCwoMmYDyTnyptoKkVS3k8fy/1Uvq7Dj5czXI6DF2GqD2ToInBI0SHOp5/X1BdZ26RKc5+qjQNGRBelRA==}
    engines: {node: '>=18'}
    cpu: [mips64el]
    os: [linux]

  '@esbuild/linux-ppc64@0.25.10':
    resolution: {integrity: sha512-NLinzzOgZQsGpsTkEbdJTCanwA5/wozN9dSgEl12haXJBzMTpssebuXR42bthOF3z7zXFWH1AmvWunUCkBE4EA==}
    engines: {node: '>=18'}
    cpu: [ppc64]
    os: [linux]

  '@esbuild/linux-riscv64@0.25.10':
    resolution: {integrity: sha512-FE557XdZDrtX8NMIeA8LBJX3dC2M8VGXwfrQWU7LB5SLOajfJIxmSdyL/gU1m64Zs9CBKvm4UAuBp5aJ8OgnrA==}
    engines: {node: '>=18'}
    cpu: [riscv64]
    os: [linux]

  '@esbuild/linux-s390x@0.25.10':
    resolution: {integrity: sha512-3BBSbgzuB9ajLoVZk0mGu+EHlBwkusRmeNYdqmznmMc9zGASFjSsxgkNsqmXugpPk00gJ0JNKh/97nxmjctdew==}
    engines: {node: '>=18'}
    cpu: [s390x]
    os: [linux]

  '@esbuild/linux-x64@0.25.10':
    resolution: {integrity: sha512-QSX81KhFoZGwenVyPoberggdW1nrQZSvfVDAIUXr3WqLRZGZqWk/P4T8p2SP+de2Sr5HPcvjhcJzEiulKgnxtA==}
    engines: {node: '>=18'}
    cpu: [x64]
    os: [linux]

  '@esbuild/netbsd-arm64@0.25.10':
    resolution: {integrity: sha512-AKQM3gfYfSW8XRk8DdMCzaLUFB15dTrZfnX8WXQoOUpUBQ+NaAFCP1kPS/ykbbGYz7rxn0WS48/81l9hFl3u4A==}
    engines: {node: '>=18'}
    cpu: [arm64]
    os: [netbsd]

  '@esbuild/netbsd-x64@0.25.10':
    resolution: {integrity: sha512-7RTytDPGU6fek/hWuN9qQpeGPBZFfB4zZgcz2VK2Z5VpdUxEI8JKYsg3JfO0n/Z1E/6l05n0unDCNc4HnhQGig==}
    engines: {node: '>=18'}
    cpu: [x64]
    os: [netbsd]

  '@esbuild/openbsd-arm64@0.25.10':
    resolution: {integrity: sha512-5Se0VM9Wtq797YFn+dLimf2Zx6McttsH2olUBsDml+lm0GOCRVebRWUvDtkY4BWYv/3NgzS8b/UM3jQNh5hYyw==}
    engines: {node: '>=18'}
    cpu: [arm64]
    os: [openbsd]

  '@esbuild/openbsd-x64@0.25.10':
    resolution: {integrity: sha512-XkA4frq1TLj4bEMB+2HnI0+4RnjbuGZfet2gs/LNs5Hc7D89ZQBHQ0gL2ND6Lzu1+QVkjp3x1gIcPKzRNP8bXw==}
    engines: {node: '>=18'}
    cpu: [x64]
    os: [openbsd]

  '@esbuild/openharmony-arm64@0.25.10':
    resolution: {integrity: sha512-AVTSBhTX8Y/Fz6OmIVBip9tJzZEUcY8WLh7I59+upa5/GPhh2/aM6bvOMQySspnCCHvFi79kMtdJS1w0DXAeag==}
    engines: {node: '>=18'}
    cpu: [arm64]
    os: [openharmony]

  '@esbuild/sunos-x64@0.25.10':
    resolution: {integrity: sha512-fswk3XT0Uf2pGJmOpDB7yknqhVkJQkAQOcW/ccVOtfx05LkbWOaRAtn5SaqXypeKQra1QaEa841PgrSL9ubSPQ==}
    engines: {node: '>=18'}
    cpu: [x64]
    os: [sunos]

  '@esbuild/win32-arm64@0.25.10':
    resolution: {integrity: sha512-ah+9b59KDTSfpaCg6VdJoOQvKjI33nTaQr4UluQwW7aEwZQsbMCfTmfEO4VyewOxx4RaDT/xCy9ra2GPWmO7Kw==}
    engines: {node: '>=18'}
    cpu: [arm64]
    os: [win32]

  '@esbuild/win32-ia32@0.25.10':
    resolution: {integrity: sha512-QHPDbKkrGO8/cz9LKVnJU22HOi4pxZnZhhA2HYHez5Pz4JeffhDjf85E57Oyco163GnzNCVkZK0b/n4Y0UHcSw==}
    engines: {node: '>=18'}
    cpu: [ia32]
    os: [win32]

  '@esbuild/win32-x64@0.25.10':
    resolution: {integrity: sha512-9KpxSVFCu0iK1owoez6aC/s/EdUQLDN3adTxGCqxMVhrPDj6bt5dbrHDXUuq+Bs2vATFBBrQS5vdQ/Ed2P+nbw==}
    engines: {node: '>=18'}
    cpu: [x64]
    os: [win32]

  '@eslint-community/eslint-utils@4.9.0':
    resolution: {integrity: sha512-ayVFHdtZ+hsq1t2Dy24wCmGXGe4q9Gu3smhLYALJrr473ZH27MsnSL+LKUlimp4BWJqMDMLmPpx/Q9R3OAlL4g==}
    engines: {node: ^12.22.0 || ^14.17.0 || >=16.0.0}
    peerDependencies:
      eslint: ^6.0.0 || ^7.0.0 || >=8.0.0

  '@eslint-community/regexpp@4.12.1':
    resolution: {integrity: sha512-CCZCDJuduB9OUkFkY2IgppNZMi2lBQgD2qzwXkEia16cge2pijY/aXi96CJMquDMn3nJdlPV1A5KrJEXwfLNzQ==}
    engines: {node: ^12.0.0 || ^14.0.0 || >=16.0.0}

  '@eslint/config-array@0.21.0':
    resolution: {integrity: sha512-ENIdc4iLu0d93HeYirvKmrzshzofPw6VkZRKQGe9Nv46ZnWUzcF1xV01dcvEg/1wXUR61OmmlSfyeyO7EvjLxQ==}
    engines: {node: ^18.18.0 || ^20.9.0 || >=21.1.0}

  '@eslint/config-helpers@0.3.1':
    resolution: {integrity: sha512-xR93k9WhrDYpXHORXpxVL5oHj3Era7wo6k/Wd8/IsQNnZUTzkGS29lyn3nAT05v6ltUuTFVCCYDEGfy2Or/sPA==}
    engines: {node: ^18.18.0 || ^20.9.0 || >=21.1.0}

  '@eslint/core@0.15.2':
    resolution: {integrity: sha512-78Md3/Rrxh83gCxoUc0EiciuOHsIITzLy53m3d9UyiW8y9Dj2D29FeETqyKA+BRK76tnTp6RXWb3pCay8Oyomg==}
    engines: {node: ^18.18.0 || ^20.9.0 || >=21.1.0}

  '@eslint/eslintrc@3.3.1':
    resolution: {integrity: sha512-gtF186CXhIl1p4pJNGZw8Yc6RlshoePRvE0X91oPGb3vZ8pM3qOS9W9NGPat9LziaBV7XrJWGylNQXkGcnM3IQ==}
    engines: {node: ^18.18.0 || ^20.9.0 || >=21.1.0}

  '@eslint/js@9.36.0':
    resolution: {integrity: sha512-uhCbYtYynH30iZErszX78U+nR3pJU3RHGQ57NXy5QupD4SBVwDeU8TNBy+MjMngc1UyIW9noKqsRqfjQTBU2dw==}
    engines: {node: ^18.18.0 || ^20.9.0 || >=21.1.0}

  '@eslint/object-schema@2.1.6':
    resolution: {integrity: sha512-RBMg5FRL0I0gs51M/guSAj5/e14VQ4tpZnQNWwuDT66P14I43ItmPfIZRhO9fUVIPOAQXU47atlywZ/czoqFPA==}
    engines: {node: ^18.18.0 || ^20.9.0 || >=21.1.0}

  '@eslint/plugin-kit@0.3.5':
    resolution: {integrity: sha512-Z5kJ+wU3oA7MMIqVR9tyZRtjYPr4OC004Q4Rw7pgOKUOKkJfZ3O24nz3WYfGRpMDNmcOi3TwQOmgm7B7Tpii0w==}
    engines: {node: ^18.18.0 || ^20.9.0 || >=21.1.0}

  '@floating-ui/core@1.7.3':
    resolution: {integrity: sha512-sGnvb5dmrJaKEZ+LDIpguvdX3bDlEllmv4/ClQ9awcmCZrlx5jQyyMWFM5kBI+EyNOCDDiKk8il0zeuX3Zlg/w==}

  '@floating-ui/dom@1.7.4':
    resolution: {integrity: sha512-OOchDgh4F2CchOX94cRVqhvy7b3AFb+/rQXyswmzmGakRfkMgoWVjfnLWkRirfLEfuD4ysVW16eXzwt3jHIzKA==}

  '@floating-ui/react-dom@2.1.6':
    resolution: {integrity: sha512-4JX6rEatQEvlmgU80wZyq9RT96HZJa88q8hp0pBd+LrczeDI4o6uA2M+uvxngVHo4Ihr8uibXxH6+70zhAFrVw==}
    peerDependencies:
      react: '>=16.8.0'
      react-dom: '>=16.8.0'

  '@floating-ui/react@0.27.16':
    resolution: {integrity: sha512-9O8N4SeG2z++TSM8QA/KTeKFBVCNEz/AGS7gWPJf6KFRzmRWixFRnCnkPHRDwSVZW6QPDO6uT0P2SpWNKCc9/g==}
    peerDependencies:
      react: '>=17.0.0'
      react-dom: '>=17.0.0'

  '@floating-ui/utils@0.2.10':
    resolution: {integrity: sha512-aGTxbpbg8/b5JfU1HXSrbH3wXZuLPJcNEcZQFMxLs3oSzgtVu6nFPkbbGGUvBcUjKV2YyB9Wxxabo+HEH9tcRQ==}

  '@gar/promisify@1.1.3':
    resolution: {integrity: sha512-k2Ty1JcVojjJFwrg/ThKi2ujJ7XNLYaFGNB/bWT9wGR+oSMJHMa5w+CUq6p/pVrKeNNgA7pCqEcjSnHVoqJQFw==}

  '@humanfs/core@0.19.1':
    resolution: {integrity: sha512-5DyQ4+1JEUzejeK1JGICcideyfUbGixgS9jNgex5nqkW+cY7WZhxBigmieN5Qnw9ZosSNVC9KQKyb+GUaGyKUA==}
    engines: {node: '>=18.18.0'}

  '@humanfs/node@0.16.7':
    resolution: {integrity: sha512-/zUx+yOsIrG4Y43Eh2peDeKCxlRt/gET6aHfaKpuq267qXdYDFViVHfMaLyygZOnl0kGWxFIgsBy8QFuTLUXEQ==}
    engines: {node: '>=18.18.0'}

  '@humanwhocodes/module-importer@1.0.1':
    resolution: {integrity: sha512-bxveV4V8v5Yb4ncFTT3rPSgZBOpCkjfK0y4oVVVJwIuDVBRMDXrPyXRL988i5ap9m9bnyEEjWfm5WkBmtffLfA==}
    engines: {node: '>=12.22'}

  '@humanwhocodes/retry@0.4.3':
    resolution: {integrity: sha512-bV0Tgo9K4hfPCek+aMAn81RppFKv2ySDQeMoSZuvTASywNTnVJCArCZE2FWqpvIatKu7VMRLWlR1EazvVhDyhQ==}
    engines: {node: '>=18.18'}

  '@img/colour@1.0.0':
    resolution: {integrity: sha512-A5P/LfWGFSl6nsckYtjw9da+19jB8hkJ6ACTGcDfEJ0aE+l2n2El7dsVM7UVHZQ9s2lmYMWlrS21YLy2IR1LUw==}
    engines: {node: '>=18'}

  '@img/sharp-darwin-arm64@0.34.4':
    resolution: {integrity: sha512-sitdlPzDVyvmINUdJle3TNHl+AG9QcwiAMsXmccqsCOMZNIdW2/7S26w0LyU8euiLVzFBL3dXPwVCq/ODnf2vA==}
    engines: {node: ^18.17.0 || ^20.3.0 || >=21.0.0}
    cpu: [arm64]
    os: [darwin]

  '@img/sharp-darwin-x64@0.34.4':
    resolution: {integrity: sha512-rZheupWIoa3+SOdF/IcUe1ah4ZDpKBGWcsPX6MT0lYniH9micvIU7HQkYTfrx5Xi8u+YqwLtxC/3vl8TQN6rMg==}
    engines: {node: ^18.17.0 || ^20.3.0 || >=21.0.0}
    cpu: [x64]
    os: [darwin]

  '@img/sharp-libvips-darwin-arm64@1.2.3':
    resolution: {integrity: sha512-QzWAKo7kpHxbuHqUC28DZ9pIKpSi2ts2OJnoIGI26+HMgq92ZZ4vk8iJd4XsxN+tYfNJxzH6W62X5eTcsBymHw==}
    cpu: [arm64]
    os: [darwin]

  '@img/sharp-libvips-darwin-x64@1.2.3':
    resolution: {integrity: sha512-Ju+g2xn1E2AKO6YBhxjj+ACcsPQRHT0bhpglxcEf+3uyPY+/gL8veniKoo96335ZaPo03bdDXMv0t+BBFAbmRA==}
    cpu: [x64]
    os: [darwin]

  '@img/sharp-libvips-linux-arm64@1.2.3':
    resolution: {integrity: sha512-I4RxkXU90cpufazhGPyVujYwfIm9Nk1QDEmiIsaPwdnm013F7RIceaCc87kAH+oUB1ezqEvC6ga4m7MSlqsJvQ==}
    cpu: [arm64]
    os: [linux]

  '@img/sharp-libvips-linux-arm@1.2.3':
    resolution: {integrity: sha512-x1uE93lyP6wEwGvgAIV0gP6zmaL/a0tGzJs/BIDDG0zeBhMnuUPm7ptxGhUbcGs4okDJrk4nxgrmxpib9g6HpA==}
    cpu: [arm]
    os: [linux]

  '@img/sharp-libvips-linux-ppc64@1.2.3':
    resolution: {integrity: sha512-Y2T7IsQvJLMCBM+pmPbM3bKT/yYJvVtLJGfCs4Sp95SjvnFIjynbjzsa7dY1fRJX45FTSfDksbTp6AGWudiyCg==}
    cpu: [ppc64]
    os: [linux]

  '@img/sharp-libvips-linux-s390x@1.2.3':
    resolution: {integrity: sha512-RgWrs/gVU7f+K7P+KeHFaBAJlNkD1nIZuVXdQv6S+fNA6syCcoboNjsV2Pou7zNlVdNQoQUpQTk8SWDHUA3y/w==}
    cpu: [s390x]
    os: [linux]

  '@img/sharp-libvips-linux-x64@1.2.3':
    resolution: {integrity: sha512-3JU7LmR85K6bBiRzSUc/Ff9JBVIFVvq6bomKE0e63UXGeRw2HPVEjoJke1Yx+iU4rL7/7kUjES4dZ/81Qjhyxg==}
    cpu: [x64]
    os: [linux]

  '@img/sharp-libvips-linuxmusl-arm64@1.2.3':
    resolution: {integrity: sha512-F9q83RZ8yaCwENw1GieztSfj5msz7GGykG/BA+MOUefvER69K/ubgFHNeSyUu64amHIYKGDs4sRCMzXVj8sEyw==}
    cpu: [arm64]
    os: [linux]

  '@img/sharp-libvips-linuxmusl-x64@1.2.3':
    resolution: {integrity: sha512-U5PUY5jbc45ANM6tSJpsgqmBF/VsL6LnxJmIf11kB7J5DctHgqm0SkuXzVWtIY90GnJxKnC/JT251TDnk1fu/g==}
    cpu: [x64]
    os: [linux]

  '@img/sharp-linux-arm64@0.34.4':
    resolution: {integrity: sha512-YXU1F/mN/Wu786tl72CyJjP/Ngl8mGHN1hST4BGl+hiW5jhCnV2uRVTNOcaYPs73NeT/H8Upm3y9582JVuZHrQ==}
    engines: {node: ^18.17.0 || ^20.3.0 || >=21.0.0}
    cpu: [arm64]
    os: [linux]

  '@img/sharp-linux-arm@0.34.4':
    resolution: {integrity: sha512-Xyam4mlqM0KkTHYVSuc6wXRmM7LGN0P12li03jAnZ3EJWZqj83+hi8Y9UxZUbxsgsK1qOEwg7O0Bc0LjqQVtxA==}
    engines: {node: ^18.17.0 || ^20.3.0 || >=21.0.0}
    cpu: [arm]
    os: [linux]

  '@img/sharp-linux-ppc64@0.34.4':
    resolution: {integrity: sha512-F4PDtF4Cy8L8hXA2p3TO6s4aDt93v+LKmpcYFLAVdkkD3hSxZzee0rh6/+94FpAynsuMpLX5h+LRsSG3rIciUQ==}
    engines: {node: ^18.17.0 || ^20.3.0 || >=21.0.0}
    cpu: [ppc64]
    os: [linux]

  '@img/sharp-linux-s390x@0.34.4':
    resolution: {integrity: sha512-qVrZKE9Bsnzy+myf7lFKvng6bQzhNUAYcVORq2P7bDlvmF6u2sCmK2KyEQEBdYk+u3T01pVsPrkj943T1aJAsw==}
    engines: {node: ^18.17.0 || ^20.3.0 || >=21.0.0}
    cpu: [s390x]
    os: [linux]

  '@img/sharp-linux-x64@0.34.4':
    resolution: {integrity: sha512-ZfGtcp2xS51iG79c6Vhw9CWqQC8l2Ot8dygxoDoIQPTat/Ov3qAa8qpxSrtAEAJW+UjTXc4yxCjNfxm4h6Xm2A==}
    engines: {node: ^18.17.0 || ^20.3.0 || >=21.0.0}
    cpu: [x64]
    os: [linux]

  '@img/sharp-linuxmusl-arm64@0.34.4':
    resolution: {integrity: sha512-8hDVvW9eu4yHWnjaOOR8kHVrew1iIX+MUgwxSuH2XyYeNRtLUe4VNioSqbNkB7ZYQJj9rUTT4PyRscyk2PXFKA==}
    engines: {node: ^18.17.0 || ^20.3.0 || >=21.0.0}
    cpu: [arm64]
    os: [linux]

  '@img/sharp-linuxmusl-x64@0.34.4':
    resolution: {integrity: sha512-lU0aA5L8QTlfKjpDCEFOZsTYGn3AEiO6db8W5aQDxj0nQkVrZWmN3ZP9sYKWJdtq3PWPhUNlqehWyXpYDcI9Sg==}
    engines: {node: ^18.17.0 || ^20.3.0 || >=21.0.0}
    cpu: [x64]
    os: [linux]

  '@img/sharp-wasm32@0.34.4':
    resolution: {integrity: sha512-33QL6ZO/qpRyG7woB/HUALz28WnTMI2W1jgX3Nu2bypqLIKx/QKMILLJzJjI+SIbvXdG9fUnmrxR7vbi1sTBeA==}
    engines: {node: ^18.17.0 || ^20.3.0 || >=21.0.0}
    cpu: [wasm32]

  '@img/sharp-win32-arm64@0.34.4':
    resolution: {integrity: sha512-2Q250do/5WXTwxW3zjsEuMSv5sUU4Tq9VThWKlU2EYLm4MB7ZeMwF+SFJutldYODXF6jzc6YEOC+VfX0SZQPqA==}
    engines: {node: ^18.17.0 || ^20.3.0 || >=21.0.0}
    cpu: [arm64]
    os: [win32]

  '@img/sharp-win32-ia32@0.34.4':
    resolution: {integrity: sha512-3ZeLue5V82dT92CNL6rsal6I2weKw1cYu+rGKm8fOCCtJTR2gYeUfY3FqUnIJsMUPIH68oS5jmZ0NiJ508YpEw==}
    engines: {node: ^18.17.0 || ^20.3.0 || >=21.0.0}
    cpu: [ia32]
    os: [win32]

  '@img/sharp-win32-x64@0.34.4':
    resolution: {integrity: sha512-xIyj4wpYs8J18sVN3mSQjwrw7fKUqRw+Z5rnHNCy5fYTxigBz81u5mOMPmFumwjcn8+ld1ppptMBCLic1nz6ig==}
    engines: {node: ^18.17.0 || ^20.3.0 || >=21.0.0}
    cpu: [x64]
    os: [win32]

  '@isaacs/balanced-match@4.0.1':
    resolution: {integrity: sha512-yzMTt9lEb8Gv7zRioUilSglI0c0smZ9k5D65677DLWLtWJaXIS3CqcGyUFByYKlnUj6TkjLVs54fBl6+TiGQDQ==}
    engines: {node: 20 || >=22}

  '@isaacs/brace-expansion@5.0.0':
    resolution: {integrity: sha512-ZT55BDLV0yv0RBm2czMiZ+SqCGO7AvmOM3G/w2xhVPH+te0aKgFjmBvGlL1dH+ql2tgGO3MVrbb3jCKyvpgnxA==}
    engines: {node: 20 || >=22}

  '@isaacs/cliui@8.0.2':
    resolution: {integrity: sha512-O8jcjabXaleOG9DQ0+ARXWZBTfnP4WNAqzuiJK7ll44AmxGKv/J2M4TPjxjY3znBCfvBXFzucm1twdyFybFqEA==}
    engines: {node: '>=12'}

  '@isaacs/fs-minipass@4.0.1':
    resolution: {integrity: sha512-wgm9Ehl2jpeqP3zw/7mo3kRHFp5MEDhqAdwy1fTGkHAwnkGOVsgpvQhL8B5n1qlb01jV3n/bI0ZfZp5lWA1k4w==}
    engines: {node: '>=18.0.0'}

  '@jridgewell/gen-mapping@0.3.13':
    resolution: {integrity: sha512-2kkt/7niJ6MgEPxF0bYdQ6etZaA+fQvDcLKckhy1yIQOzaoKjBBjSj63/aLVjYE3qhRt5dvM+uUyfCg6UKCBbA==}

  '@jridgewell/remapping@2.3.5':
    resolution: {integrity: sha512-LI9u/+laYG4Ds1TDKSJW2YPrIlcVYOwi2fUC6xB43lueCjgxV4lffOCZCtYFiH6TNOX+tQKXx97T4IKHbhyHEQ==}

  '@jridgewell/resolve-uri@3.1.2':
    resolution: {integrity: sha512-bRISgCIjP20/tbWSPWMEi54QVPRZExkuD9lJL+UIxUKtwVJA8wW1Trb1jMs1RFXo1CBTNZ/5hpC9QvmKWdopKw==}
    engines: {node: '>=6.0.0'}

  '@jridgewell/sourcemap-codec@1.5.5':
    resolution: {integrity: sha512-cYQ9310grqxueWbl+WuIUIaiUaDcj7WOq5fVhEljNVgRfOUhY9fy2zTvfoqWsnebh8Sl70VScFbICvJnLKB0Og==}

  '@jridgewell/trace-mapping@0.3.31':
    resolution: {integrity: sha512-zzNR+SdQSDJzc8joaeP8QQoCQr8NuYx2dIIytl1QeBEZHJ9uW6hebsrYgbz8hJwUQao3TWCMtmfV8Nu1twOLAw==}

  '@malept/cross-spawn-promise@2.0.0':
    resolution: {integrity: sha512-1DpKU0Z5ThltBwjNySMC14g0CkbyhCaz9FkhxqNsZI6uAPJXFS8cMXlBKo26FJ8ZuW6S9GCMcR9IO5k2X5/9Fg==}
    engines: {node: '>= 12.13.0'}

  '@malept/flatpak-bundler@0.4.0':
    resolution: {integrity: sha512-9QOtNffcOF/c1seMCDnjckb3R9WHcG34tky+FHpNKKCW0wc/scYLwMtO+ptyGUfMW0/b/n4qRiALlaFHc9Oj7Q==}
    engines: {node: '>= 10.0.0'}

  '@mantine/core@8.3.3':
    resolution: {integrity: sha512-OdTAQ0lsXjEqfea0KyXJ1rV9cZb/Rtqv5l3luG2m8Sx5BTGMqXas6mKHtdj4LwIiUKeFkIkZYjNmH6ri1HXjSA==}
    peerDependencies:
      '@mantine/hooks': 8.3.3
      react: ^18.x || ^19.x
      react-dom: ^18.x || ^19.x

  '@mantine/hooks@8.3.3':
    resolution: {integrity: sha512-nmspxbFSjFkimRXYhgAujnyBwGeAWDSP1WKHFR+Yl5x3Q0IkmsiOTE9yJPjMjmjffZfunFXQFwQDl1OF3m42Pw==}
    peerDependencies:
      react: ^18.x || ^19.x

  '@mantine/modals@8.3.3':
    resolution: {integrity: sha512-dhTzoRYM72BpuVsfKh/5jaLOrV7q650KjtUEPgCvcHfCl+aA6IOLTpKADNwYd/H0kOz0A6CEo0LmdEGkrIK2aA==}
    peerDependencies:
      '@mantine/core': 8.3.3
      '@mantine/hooks': 8.3.3
      react: ^18.x || ^19.x
      react-dom: ^18.x || ^19.x

  '@mantine/notifications@8.3.3':
    resolution: {integrity: sha512-tEp2nGxx9gd8616V7T93l6D6XAXmEa+H2MERwxsBs6IGjGcswda8MUc10SLhLCJgDzB0RX0Pcod4r+tpGbXz/Q==}
    peerDependencies:
      '@mantine/core': 8.3.3
      '@mantine/hooks': 8.3.3
      react: ^18.x || ^19.x
      react-dom: ^18.x || ^19.x

  '@mantine/store@8.3.3':
    resolution: {integrity: sha512-+qUS0Dmww/M7ieA9lJbhKmagislVoWVUJam2DjTzvW3bJ311t1sAsu6G59I3YDN8avC2gRcipglZSRsInwzJVg==}
    peerDependencies:
      react: ^18.x || ^19.x

  '@napi-rs/wasm-runtime@0.2.12':
    resolution: {integrity: sha512-ZVWUcfwY4E/yPitQJl481FjFo3K22D6qF0DuFH6Y/nbnE11GY5uguDxZMGXPQ8WQ0128MXQD7TnfHyK4oWoIJQ==}

  '@next/bundle-analyzer@15.5.6':
    resolution: {integrity: sha512-IHeyk2s9/fVDAGDLNbBkCSG8XBabhuMajiaJggjsg4GyFIswh78DzLo5Nl5th8QTs3U/teYeczvfeV9w1Tx3qA==}

  '@next/env@15.5.6':
    resolution: {integrity: sha512-3qBGRW+sCGzgbpc5TS1a0p7eNxnOarGVQhZxfvTdnV0gFI61lX7QNtQ4V1TSREctXzYn5NetbUsLvyqwLFJM6Q==}

  '@next/eslint-plugin-next@15.5.4':
    resolution: {integrity: sha512-SR1vhXNNg16T4zffhJ4TS7Xn7eq4NfKfcOsRwea7RIAHrjRpI9ALYbamqIJqkAhowLlERffiwk0FMvTLNdnVtw==}

  '@next/swc-darwin-arm64@15.5.6':
    resolution: {integrity: sha512-ES3nRz7N+L5Umz4KoGfZ4XX6gwHplwPhioVRc25+QNsDa7RtUF/z8wJcbuQ2Tffm5RZwuN2A063eapoJ1u4nPg==}
    engines: {node: '>= 10'}
    cpu: [arm64]
    os: [darwin]

  '@next/swc-darwin-x64@15.5.6':
    resolution: {integrity: sha512-JIGcytAyk9LQp2/nuVZPAtj8uaJ/zZhsKOASTjxDug0SPU9LAM3wy6nPU735M1OqacR4U20LHVF5v5Wnl9ptTA==}
    engines: {node: '>= 10'}
    cpu: [x64]
    os: [darwin]

  '@next/swc-linux-arm64-gnu@15.5.6':
    resolution: {integrity: sha512-qvz4SVKQ0P3/Im9zcS2RmfFL/UCQnsJKJwQSkissbngnB/12c6bZTCB0gHTexz1s6d/mD0+egPKXAIRFVS7hQg==}
    engines: {node: '>= 10'}
    cpu: [arm64]
    os: [linux]

  '@next/swc-linux-arm64-musl@15.5.6':
    resolution: {integrity: sha512-FsbGVw3SJz1hZlvnWD+T6GFgV9/NYDeLTNQB2MXoPN5u9VA9OEDy6fJEfePfsUKAhJufFbZLgp0cPxMuV6SV0w==}
    engines: {node: '>= 10'}
    cpu: [arm64]
    os: [linux]

  '@next/swc-linux-x64-gnu@15.5.6':
    resolution: {integrity: sha512-3QnHGFWlnvAgyxFxt2Ny8PTpXtQD7kVEeaFat5oPAHHI192WKYB+VIKZijtHLGdBBvc16tiAkPTDmQNOQ0dyrA==}
    engines: {node: '>= 10'}
    cpu: [x64]
    os: [linux]

  '@next/swc-linux-x64-musl@15.5.6':
    resolution: {integrity: sha512-OsGX148sL+TqMK9YFaPFPoIaJKbFJJxFzkXZljIgA9hjMjdruKht6xDCEv1HLtlLNfkx3c5w2GLKhj7veBQizQ==}
    engines: {node: '>= 10'}
    cpu: [x64]
    os: [linux]

  '@next/swc-win32-arm64-msvc@15.5.6':
    resolution: {integrity: sha512-ONOMrqWxdzXDJNh2n60H6gGyKed42Ieu6UTVPZteXpuKbLZTH4G4eBMsr5qWgOBA+s7F+uB4OJbZnrkEDnZ5Fg==}
    engines: {node: '>= 10'}
    cpu: [arm64]
    os: [win32]

  '@next/swc-win32-x64-msvc@15.5.6':
    resolution: {integrity: sha512-pxK4VIjFRx1MY92UycLOOw7dTdvccWsNETQ0kDHkBlcFH1GrTLUjSiHU1ohrznnux6TqRHgv5oflhfIWZwVROQ==}
    engines: {node: '>= 10'}
    cpu: [x64]
    os: [win32]

  '@nodelib/fs.scandir@2.1.5':
    resolution: {integrity: sha512-vq24Bq3ym5HEQm2NKCr3yXDwjc7vTsEThRDnkp2DK9p1uqLR+DHurm/NOTo0KG7HYHU7eppKZj3MyqYuMBf62g==}
    engines: {node: '>= 8'}

  '@nodelib/fs.stat@2.0.5':
    resolution: {integrity: sha512-RkhPPp2zrqDAQA/2jNhnztcPAlv64XdhIp7a7454A5ovI7Bukxgt7MX7udwAu3zg1DcpPU0rz3VV1SeaqvY4+A==}
    engines: {node: '>= 8'}

  '@nodelib/fs.walk@1.2.8':
    resolution: {integrity: sha512-oGB+UxlgWcgQkgwo8GcEGwemoTFt3FIO9ababBmaGwXIoBKZ+GTy0pP185beGg7Llih/NSHSV2XAs1lnznocSg==}
    engines: {node: '>= 8'}

  '@nolyfill/is-core-module@1.0.39':
    resolution: {integrity: sha512-nn5ozdjYQpUCZlWGuxcJY/KpxkWQs4DcbMCmKojjyrYDEAGy4Ce19NN4v5MduafTwJlbKc99UA8YhSVqq9yPZA==}
    engines: {node: '>=12.4.0'}

  '@npmcli/agent@3.0.0':
    resolution: {integrity: sha512-S79NdEgDQd/NGCay6TCoVzXSj74skRZIKJcpJjC5lOq34SZzyI6MqtiiWoiVWoVrTcGjNeC4ipbh1VIHlpfF5Q==}
    engines: {node: ^18.17.0 || >=20.5.0}

  '@npmcli/fs@2.1.2':
    resolution: {integrity: sha512-yOJKRvohFOaLqipNtwYB9WugyZKhC/DZC4VYPmpaCzDBrA8YpK3qHZ8/HGscMnE4GqbkLNuVcCnxkeQEdGt6LQ==}
    engines: {node: ^12.13.0 || ^14.15.0 || >=16.0.0}

  '@npmcli/fs@4.0.0':
    resolution: {integrity: sha512-/xGlezI6xfGO9NwuJlnwz/K14qD1kCSAGtacBHnGzeAIuJGazcp45KP5NuyARXoKb7cwulAGWVsbeSxdG/cb0Q==}
    engines: {node: ^18.17.0 || >=20.5.0}

  '@npmcli/move-file@2.0.1':
    resolution: {integrity: sha512-mJd2Z5TjYWq/ttPLLGqArdtnC74J6bOzg4rMDnN+p1xTacZ2yPRCk2y0oSWQtygLR9YVQXgOcONrwtnk3JupxQ==}
    engines: {node: ^12.13.0 || ^14.15.0 || >=16.0.0}
    deprecated: This functionality has been moved to @npmcli/fs

  '@pkgjs/parseargs@0.11.0':
    resolution: {integrity: sha512-+1VkjdD0QBLPodGrJUeqarH8VAIvQODIbwh9XpP5Syisf7YoQgsJKPNFoqqLQlu+VQ/tVSshMR6loPMn8U+dPg==}
    engines: {node: '>=14'}

  '@polka/url@1.0.0-next.29':
    resolution: {integrity: sha512-wwQAWhWSuHaag8c4q/KN/vCoeOJYshAIvMQwD4GpSb3OiZklFfvAgmj0VCBBImRpuF/aFgIRzllXlVX93Jevww==}

  '@rtsao/scc@1.1.0':
    resolution: {integrity: sha512-zt6OdqaDoOnJ1ZYsCYGt9YmWzDXl4vQdKTyJev62gFhRGKdx7mcT54V9KIjg+d2wi9EXsPvAPKe7i7WjfVWB8g==}

  '@rushstack/eslint-patch@1.12.0':
    resolution: {integrity: sha512-5EwMtOqvJMMa3HbmxLlF74e+3/HhwBTMcvt3nqVJgGCozO6hzIPOBlwm8mGVNR9SN2IJpxSnlxczyDjcn7qIyw==}

  '@sindresorhus/is@4.6.0':
    resolution: {integrity: sha512-t09vSN3MdfsyCHoFcTRCH/iUtG7OJ0CsjzB8cjAmKc/va/kIgeDI/TxsigdncE/4be734m0cvIYwNaV4i2XqAw==}
    engines: {node: '>=10'}

  '@swc/helpers@0.5.15':
    resolution: {integrity: sha512-JQ5TuMi45Owi4/BIMAJBoSQoOJu12oOk/gADqlcUL9JEdHB8vyjUSsxqeNXnmXHjYKMi2WcYtezGEEhqUI/E2g==}

  '@szmarczak/http-timer@4.0.6':
    resolution: {integrity: sha512-4BAffykYOgO+5nzBWYwE3W90sBgLJoUPRWWcL8wlyiM8IB8ipJz3UMJ9KXQd1RKQXpKp8Tutn80HZtWsu2u76w==}
    engines: {node: '>=10'}

  '@tailwindcss/node@4.1.14':
    resolution: {integrity: sha512-hpz+8vFk3Ic2xssIA3e01R6jkmsAhvkQdXlEbRTk6S10xDAtiQiM3FyvZVGsucefq764euO/b8WUW9ysLdThHw==}

  '@tailwindcss/oxide-android-arm64@4.1.14':
    resolution: {integrity: sha512-a94ifZrGwMvbdeAxWoSuGcIl6/DOP5cdxagid7xJv6bwFp3oebp7y2ImYsnZBMTwjn5Ev5xESvS3FFYUGgPODQ==}
    engines: {node: '>= 10'}
    cpu: [arm64]
    os: [android]

  '@tailwindcss/oxide-darwin-arm64@4.1.14':
    resolution: {integrity: sha512-HkFP/CqfSh09xCnrPJA7jud7hij5ahKyWomrC3oiO2U9i0UjP17o9pJbxUN0IJ471GTQQmzwhp0DEcpbp4MZTA==}
    engines: {node: '>= 10'}
    cpu: [arm64]
    os: [darwin]

  '@tailwindcss/oxide-darwin-x64@4.1.14':
    resolution: {integrity: sha512-eVNaWmCgdLf5iv6Qd3s7JI5SEFBFRtfm6W0mphJYXgvnDEAZ5sZzqmI06bK6xo0IErDHdTA5/t7d4eTfWbWOFw==}
    engines: {node: '>= 10'}
    cpu: [x64]
    os: [darwin]

  '@tailwindcss/oxide-freebsd-x64@4.1.14':
    resolution: {integrity: sha512-QWLoRXNikEuqtNb0dhQN6wsSVVjX6dmUFzuuiL09ZeXju25dsei2uIPl71y2Ic6QbNBsB4scwBoFnlBfabHkEw==}
    engines: {node: '>= 10'}
    cpu: [x64]
    os: [freebsd]

  '@tailwindcss/oxide-linux-arm-gnueabihf@4.1.14':
    resolution: {integrity: sha512-VB4gjQni9+F0VCASU+L8zSIyjrLLsy03sjcR3bM0V2g4SNamo0FakZFKyUQ96ZVwGK4CaJsc9zd/obQy74o0Fw==}
    engines: {node: '>= 10'}
    cpu: [arm]
    os: [linux]

  '@tailwindcss/oxide-linux-arm64-gnu@4.1.14':
    resolution: {integrity: sha512-qaEy0dIZ6d9vyLnmeg24yzA8XuEAD9WjpM5nIM1sUgQ/Zv7cVkharPDQcmm/t/TvXoKo/0knI3me3AGfdx6w1w==}
    engines: {node: '>= 10'}
    cpu: [arm64]
    os: [linux]

  '@tailwindcss/oxide-linux-arm64-musl@4.1.14':
    resolution: {integrity: sha512-ISZjT44s59O8xKsPEIesiIydMG/sCXoMBCqsphDm/WcbnuWLxxb+GcvSIIA5NjUw6F8Tex7s5/LM2yDy8RqYBQ==}
    engines: {node: '>= 10'}
    cpu: [arm64]
    os: [linux]

  '@tailwindcss/oxide-linux-x64-gnu@4.1.14':
    resolution: {integrity: sha512-02c6JhLPJj10L2caH4U0zF8Hji4dOeahmuMl23stk0MU1wfd1OraE7rOloidSF8W5JTHkFdVo/O7uRUJJnUAJg==}
    engines: {node: '>= 10'}
    cpu: [x64]
    os: [linux]

  '@tailwindcss/oxide-linux-x64-musl@4.1.14':
    resolution: {integrity: sha512-TNGeLiN1XS66kQhxHG/7wMeQDOoL0S33x9BgmydbrWAb9Qw0KYdd8o1ifx4HOGDWhVmJ+Ul+JQ7lyknQFilO3Q==}
    engines: {node: '>= 10'}
    cpu: [x64]
    os: [linux]

  '@tailwindcss/oxide-wasm32-wasi@4.1.14':
    resolution: {integrity: sha512-uZYAsaW/jS/IYkd6EWPJKW/NlPNSkWkBlaeVBi/WsFQNP05/bzkebUL8FH1pdsqx4f2fH/bWFcUABOM9nfiJkQ==}
    engines: {node: '>=14.0.0'}
    cpu: [wasm32]
    bundledDependencies:
      - '@napi-rs/wasm-runtime'
      - '@emnapi/core'
      - '@emnapi/runtime'
      - '@tybys/wasm-util'
      - '@emnapi/wasi-threads'
      - tslib

  '@tailwindcss/oxide-win32-arm64-msvc@4.1.14':
    resolution: {integrity: sha512-Az0RnnkcvRqsuoLH2Z4n3JfAef0wElgzHD5Aky/e+0tBUxUhIeIqFBTMNQvmMRSP15fWwmvjBxZ3Q8RhsDnxAA==}
    engines: {node: '>= 10'}
    cpu: [arm64]
    os: [win32]

  '@tailwindcss/oxide-win32-x64-msvc@4.1.14':
    resolution: {integrity: sha512-ttblVGHgf68kEE4om1n/n44I0yGPkCPbLsqzjvybhpwa6mKKtgFfAzy6btc3HRmuW7nHe0OOrSeNP9sQmmH9XA==}
    engines: {node: '>= 10'}
    cpu: [x64]
    os: [win32]

  '@tailwindcss/oxide@4.1.14':
    resolution: {integrity: sha512-23yx+VUbBwCg2x5XWdB8+1lkPajzLmALEfMb51zZUBYaYVPDQvBSD/WYDqiVyBIo2BZFa3yw1Rpy3G2Jp+K0dw==}
    engines: {node: '>= 10'}

  '@tailwindcss/postcss@4.1.14':
    resolution: {integrity: sha512-BdMjIxy7HUNThK87C7BC8I1rE8BVUsfNQSI5siQ4JK3iIa3w0XyVvVL9SXLWO//CtYTcp1v7zci0fYwJOjB+Zg==}

  '@tootallnate/once@2.0.0':
    resolution: {integrity: sha512-XCuKFP5PS55gnMVu3dty8KPatLqUoy/ZYzDzAGCQ8JNFCkLXzmI7vNHCR+XpbZaMWQK/vQubr7PkYq8g470J/A==}
    engines: {node: '>= 10'}

  '@tybys/wasm-util@0.10.1':
    resolution: {integrity: sha512-9tTaPJLSiejZKx+Bmog4uSubteqTvFrVrURwkmHixBo0G4seD0zUxp98E1DzUBJxLQ3NPwXrGKDiVjwx/DpPsg==}

  '@types/better-sqlite3@7.6.13':
    resolution: {integrity: sha512-NMv9ASNARoKksWtsq/SHakpYAYnhBrQgGD8zkLYk/jaK8jUGn08CfEdTRgYhMypUQAfzSP8W6gNLe0q19/t4VA==}

  '@types/body-parser@1.19.6':
    resolution: {integrity: sha512-HLFeCYgz89uk22N5Qg3dvGvsv46B8GLvKKo1zKG4NybA8U2DiEO3w9lqGg29t/tfLRJpJ6iQxnVw4OnB7MoM9g==}

  '@types/cacheable-request@6.0.3':
    resolution: {integrity: sha512-IQ3EbTzGxIigb1I3qPZc1rWJnH0BmSKv5QYTalEwweFvyBDLSAe24zP0le/hyi7ecGfZVlIVAg4BZqb8WBwKqw==}

  '@types/cheerio@0.22.35':
    resolution: {integrity: sha512-yD57BchKRvTV+JD53UZ6PD8KWY5g5rvvMLRnZR3EQBCZXiDT/HR+pKpMzFGlWNhFrXlo7VPZXtKvIEwZkAWOIA==}

  '@types/connect@3.4.38':
    resolution: {integrity: sha512-K6uROf1LD88uDQqJCktA4yzL1YYAK6NgfsI0v/mTgyPKWsX1CnJ0XPSDhViejru1GcRkLWb8RlzFYJRqGUbaug==}

  '@types/cors@2.8.19':
    resolution: {integrity: sha512-mFNylyeyqN93lfe/9CSxOGREz8cpzAhH+E93xJ4xWQf62V8sQ/24reV2nyzUWM6H6Xji+GGHpkbLe7pVoUEskg==}

  '@types/debug@4.1.12':
    resolution: {integrity: sha512-vIChWdVG3LG1SMxEvI/AK+FWJthlrqlTu7fbrlywTkkaONwk/UAGaULXRlf8vkzFBLVm0zkMdCquhL5aOjhXPQ==}

  '@types/estree@1.0.8':
    resolution: {integrity: sha512-dWHzHa2WqEXI/O1E9OjrocMTKJl2mSrEolh1Iomrv6U+JuNwaHXsXx9bLu5gG7BUWFIN0skIQJQ/L1rIex4X6w==}

  '@types/express-serve-static-core@4.19.6':
    resolution: {integrity: sha512-N4LZ2xG7DatVqhCZzOGb1Yi5lMbXSZcmdLDe9EzSndPV2HpWYWzRbaerl2n27irrm94EPpprqa8KpskPT085+A==}

  '@types/express@4.17.23':
    resolution: {integrity: sha512-Crp6WY9aTYP3qPi2wGDo9iUe/rceX01UMhnF1jmwDcKCFM6cx7YhGP/Mpr3y9AASpfHixIG0E6azCcL5OcDHsQ==}

  '@types/fs-extra@9.0.13':
    resolution: {integrity: sha512-nEnwB++1u5lVDM2UI4c1+5R+FYaKfaAzS4OococimjVm3nQw3TuzH5UNsocrcTBbhnerblyHj4A49qXbIiZdpA==}

  '@types/http-cache-semantics@4.0.4':
    resolution: {integrity: sha512-1m0bIFVc7eJWyve9S0RnuRgcQqF/Xd5QsUZAZeQFr1Q3/p9JWoQQEqmVy+DPTNpGXwhgIetAoYF8JSc33q29QA==}

  '@types/http-errors@2.0.5':
    resolution: {integrity: sha512-r8Tayk8HJnX0FztbZN7oVqGccWgw98T/0neJphO91KkmOzug1KkofZURD4UaD5uH8AqcFLfdPErnBod0u71/qg==}

  '@types/json-schema@7.0.15':
    resolution: {integrity: sha512-5+fP8P8MFNC+AyZCDxrB2pkZFPGzqQWUzpSeuuVLvm8VMcorNYavBqoFcxK8bQz4Qsbn4oUEEem4wDLfcysGHA==}

  '@types/json5@0.0.29':
    resolution: {integrity: sha512-dRLjCWHYg4oaA77cxO64oO+7JwCwnIzkZPdrrC71jQmQtlhM556pwKo5bUzqvZndkVbeFLIIi+9TC40JNF5hNQ==}

  '@types/keyv@3.1.4':
    resolution: {integrity: sha512-BQ5aZNSCpj7D6K2ksrRCTmKRLEpnPvWDiLPfoGyhZ++8YtiK9d/3DBKPJgry359X/P1PfruyYwvnvwFjuEiEIg==}

  '@types/mime@1.3.5':
    resolution: {integrity: sha512-/pyBZWSLD2n0dcHE3hq8s8ZvcETHtEuF+3E7XVt0Ig2nvsVQXdghHVcEkIWjy9A0wKfTn97a/PSDYohKIlnP/w==}

  '@types/ms@2.1.0':
    resolution: {integrity: sha512-GsCCIZDE/p3i96vtEqx+7dBUGXrc7zeSK3wwPHIaRThS+9OhWIXRqzs4d6k1SVU8g91DrNRWxWUGhp5KXQb2VA==}

  '@types/node@20.19.19':
    resolution: {integrity: sha512-pb1Uqj5WJP7wrcbLU7Ru4QtA0+3kAXrkutGiD26wUKzSMgNNaPARTUDQmElUXp64kh3cWdou3Q0C7qwwxqSFmg==}

  '@types/node@22.18.8':
    resolution: {integrity: sha512-pAZSHMiagDR7cARo/cch1f3rXy0AEXwsVsVH09FcyeJVAzCnGgmYis7P3JidtTUjyadhTeSo8TgRPswstghDaw==}

  '@types/node@24.6.2':
    resolution: {integrity: sha512-d2L25Y4j+W3ZlNAeMKcy7yDsK425ibcAOO2t7aPTz6gNMH0z2GThtwENCDc0d/Pw9wgyRqE5Px1wkV7naz8ang==}

  '@types/plist@3.0.5':
    resolution: {integrity: sha512-E6OCaRmAe4WDmWNsL/9RMqdkkzDCY1etutkflWk4c+AcjDU07Pcz1fQwTX0TQz+Pxqn9i4L1TU3UFpjnrcDgxA==}

  '@types/qs@6.14.0':
    resolution: {integrity: sha512-eOunJqu0K1923aExK6y8p6fsihYEn/BYuQ4g0CxAAgFc4b/ZLN4CrsRZ55srTdqoiLzU2B2evC+apEIxprEzkQ==}

  '@types/range-parser@1.2.7':
    resolution: {integrity: sha512-hKormJbkJqzQGhziax5PItDUTMAM9uE2XXQmM37dyd4hVM+5aVl7oVxMVUiVQn2oCQFN/LKCZdvSM0pFRqbSmQ==}

  '@types/react-dom@19.2.2':
    resolution: {integrity: sha512-9KQPoO6mZCi7jcIStSnlOWn2nEF3mNmyr3rIAsGnAbQKYbRLyqmeSc39EVgtxXVia+LMT8j3knZLAZAh+xLmrw==}
    peerDependencies:
      '@types/react': ^19.2.0

  '@types/react@19.2.2':
    resolution: {integrity: sha512-6mDvHUFSjyT2B2yeNx2nUgMxh9LtOWvkhIU3uePn2I2oyNymUAX1NIsdgviM4CH+JSrp2D2hsMvJOkxY+0wNRA==}

  '@types/responselike@1.0.3':
    resolution: {integrity: sha512-H/+L+UkTV33uf49PH5pCAUBVPNj2nDBXTN+qS1dOwyyg24l3CcicicCA7ca+HMvJBZcFgl5r8e+RR6elsb4Lyw==}

  '@types/semver@7.7.1':
    resolution: {integrity: sha512-FmgJfu+MOcQ370SD0ev7EI8TlCAfKYU+B4m5T3yXc1CiRN94g/SZPtsCkk506aUDtlMnFZvasDwHHUcZUEaYuA==}

  '@types/send@0.17.5':
    resolution: {integrity: sha512-z6F2D3cOStZvuk2SaP6YrwkNO65iTZcwA2ZkSABegdkAh/lf+Aa/YQndZVfmEXT5vgAp6zv06VQ3ejSVjAny4w==}

  '@types/serve-static@1.15.8':
    resolution: {integrity: sha512-roei0UY3LhpOJvjbIP6ZZFngyLKl5dskOtDhxY5THRSpO+ZI+nzJ+m5yUMzGrp89YRa7lvknKkMYjqQFGwA7Sg==}

  '@types/verror@1.10.11':
    resolution: {integrity: sha512-RlDm9K7+o5stv0Co8i8ZRGxDbrTxhJtgjqjFyVh/tXQyl/rYtTKlnTvZ88oSTeYREWurwx20Js4kTuKCsFkUtg==}

  '@types/yauzl@2.10.3':
    resolution: {integrity: sha512-oJoftv0LSuaDZE3Le4DbKX+KS9G36NzOeSap90UIK0yMA/NhKJhqlSGtNDORNRaIbQfzjXDrQa0ytJ6mNRGz/Q==}

  '@typescript-eslint/eslint-plugin@8.44.1':
    resolution: {integrity: sha512-molgphGqOBT7t4YKCSkbasmu1tb1MgrZ2szGzHbclF7PNmOkSTQVHy+2jXOSnxvR3+Xe1yySHFZoqMpz3TfQsw==}
    engines: {node: ^18.18.0 || ^20.9.0 || >=21.1.0}
    peerDependencies:
      '@typescript-eslint/parser': ^8.44.1
      eslint: ^8.57.0 || ^9.0.0
      typescript: '>=4.8.4 <6.0.0'

  '@typescript-eslint/parser@8.44.1':
    resolution: {integrity: sha512-EHrrEsyhOhxYt8MTg4zTF+DJMuNBzWwgvvOYNj/zm1vnaD/IC5zCXFehZv94Piqa2cRFfXrTFxIvO95L7Qc/cw==}
    engines: {node: ^18.18.0 || ^20.9.0 || >=21.1.0}
    peerDependencies:
      eslint: ^8.57.0 || ^9.0.0
      typescript: '>=4.8.4 <6.0.0'

  '@typescript-eslint/project-service@8.44.1':
    resolution: {integrity: sha512-ycSa60eGg8GWAkVsKV4E6Nz33h+HjTXbsDT4FILyL8Obk5/mx4tbvCNsLf9zret3ipSumAOG89UcCs/KRaKYrA==}
    engines: {node: ^18.18.0 || ^20.9.0 || >=21.1.0}
    peerDependencies:
      typescript: '>=4.8.4 <6.0.0'

  '@typescript-eslint/scope-manager@8.44.1':
    resolution: {integrity: sha512-NdhWHgmynpSvyhchGLXh+w12OMT308Gm25JoRIyTZqEbApiBiQHD/8xgb6LqCWCFcxFtWwaVdFsLPQI3jvhywg==}
    engines: {node: ^18.18.0 || ^20.9.0 || >=21.1.0}

  '@typescript-eslint/tsconfig-utils@8.44.1':
    resolution: {integrity: sha512-B5OyACouEjuIvof3o86lRMvyDsFwZm+4fBOqFHccIctYgBjqR3qT39FBYGN87khcgf0ExpdCBeGKpKRhSFTjKQ==}
    engines: {node: ^18.18.0 || ^20.9.0 || >=21.1.0}
    peerDependencies:
      typescript: '>=4.8.4 <6.0.0'

  '@typescript-eslint/type-utils@8.44.1':
    resolution: {integrity: sha512-KdEerZqHWXsRNKjF9NYswNISnFzXfXNDfPxoTh7tqohU/PRIbwTmsjGK6V9/RTYWau7NZvfo52lgVk+sJh0K3g==}
    engines: {node: ^18.18.0 || ^20.9.0 || >=21.1.0}
    peerDependencies:
      eslint: ^8.57.0 || ^9.0.0
      typescript: '>=4.8.4 <6.0.0'

  '@typescript-eslint/types@8.44.1':
    resolution: {integrity: sha512-Lk7uj7y9uQUOEguiDIDLYLJOrYHQa7oBiURYVFqIpGxclAFQ78f6VUOM8lI2XEuNOKNB7XuvM2+2cMXAoq4ALQ==}
    engines: {node: ^18.18.0 || ^20.9.0 || >=21.1.0}

  '@typescript-eslint/typescript-estree@8.44.1':
    resolution: {integrity: sha512-qnQJ+mVa7szevdEyvfItbO5Vo+GfZ4/GZWWDRRLjrxYPkhM+6zYB2vRYwCsoJLzqFCdZT4mEqyJoyzkunsZ96A==}
    engines: {node: ^18.18.0 || ^20.9.0 || >=21.1.0}
    peerDependencies:
      typescript: '>=4.8.4 <6.0.0'

  '@typescript-eslint/utils@8.44.1':
    resolution: {integrity: sha512-DpX5Fp6edTlocMCwA+mHY8Mra+pPjRZ0TfHkXI8QFelIKcbADQz1LUPNtzOFUriBB2UYqw4Pi9+xV4w9ZczHFg==}
    engines: {node: ^18.18.0 || ^20.9.0 || >=21.1.0}
    peerDependencies:
      eslint: ^8.57.0 || ^9.0.0
      typescript: '>=4.8.4 <6.0.0'

  '@typescript-eslint/visitor-keys@8.44.1':
    resolution: {integrity: sha512-576+u0QD+Jp3tZzvfRfxon0EA2lzcDt3lhUbsC6Lgzy9x2VR4E+JUiNyGHi5T8vk0TV+fpJ5GLG1JsJuWCaKhw==}
    engines: {node: ^18.18.0 || ^20.9.0 || >=21.1.0}

  '@unrs/resolver-binding-android-arm-eabi@1.11.1':
    resolution: {integrity: sha512-ppLRUgHVaGRWUx0R0Ut06Mjo9gBaBkg3v/8AxusGLhsIotbBLuRk51rAzqLC8gq6NyyAojEXglNjzf6R948DNw==}
    cpu: [arm]
    os: [android]

  '@unrs/resolver-binding-android-arm64@1.11.1':
    resolution: {integrity: sha512-lCxkVtb4wp1v+EoN+HjIG9cIIzPkX5OtM03pQYkG+U5O/wL53LC4QbIeazgiKqluGeVEeBlZahHalCaBvU1a2g==}
    cpu: [arm64]
    os: [android]

  '@unrs/resolver-binding-darwin-arm64@1.11.1':
    resolution: {integrity: sha512-gPVA1UjRu1Y/IsB/dQEsp2V1pm44Of6+LWvbLc9SDk1c2KhhDRDBUkQCYVWe6f26uJb3fOK8saWMgtX8IrMk3g==}
    cpu: [arm64]
    os: [darwin]

  '@unrs/resolver-binding-darwin-x64@1.11.1':
    resolution: {integrity: sha512-cFzP7rWKd3lZaCsDze07QX1SC24lO8mPty9vdP+YVa3MGdVgPmFc59317b2ioXtgCMKGiCLxJ4HQs62oz6GfRQ==}
    cpu: [x64]
    os: [darwin]

  '@unrs/resolver-binding-freebsd-x64@1.11.1':
    resolution: {integrity: sha512-fqtGgak3zX4DCB6PFpsH5+Kmt/8CIi4Bry4rb1ho6Av2QHTREM+47y282Uqiu3ZRF5IQioJQ5qWRV6jduA+iGw==}
    cpu: [x64]
    os: [freebsd]

  '@unrs/resolver-binding-linux-arm-gnueabihf@1.11.1':
    resolution: {integrity: sha512-u92mvlcYtp9MRKmP+ZvMmtPN34+/3lMHlyMj7wXJDeXxuM0Vgzz0+PPJNsro1m3IZPYChIkn944wW8TYgGKFHw==}
    cpu: [arm]
    os: [linux]

  '@unrs/resolver-binding-linux-arm-musleabihf@1.11.1':
    resolution: {integrity: sha512-cINaoY2z7LVCrfHkIcmvj7osTOtm6VVT16b5oQdS4beibX2SYBwgYLmqhBjA1t51CarSaBuX5YNsWLjsqfW5Cw==}
    cpu: [arm]
    os: [linux]

  '@unrs/resolver-binding-linux-arm64-gnu@1.11.1':
    resolution: {integrity: sha512-34gw7PjDGB9JgePJEmhEqBhWvCiiWCuXsL9hYphDF7crW7UgI05gyBAi6MF58uGcMOiOqSJ2ybEeCvHcq0BCmQ==}
    cpu: [arm64]
    os: [linux]

  '@unrs/resolver-binding-linux-arm64-musl@1.11.1':
    resolution: {integrity: sha512-RyMIx6Uf53hhOtJDIamSbTskA99sPHS96wxVE/bJtePJJtpdKGXO1wY90oRdXuYOGOTuqjT8ACccMc4K6QmT3w==}
    cpu: [arm64]
    os: [linux]

  '@unrs/resolver-binding-linux-ppc64-gnu@1.11.1':
    resolution: {integrity: sha512-D8Vae74A4/a+mZH0FbOkFJL9DSK2R6TFPC9M+jCWYia/q2einCubX10pecpDiTmkJVUH+y8K3BZClycD8nCShA==}
    cpu: [ppc64]
    os: [linux]

  '@unrs/resolver-binding-linux-riscv64-gnu@1.11.1':
    resolution: {integrity: sha512-frxL4OrzOWVVsOc96+V3aqTIQl1O2TjgExV4EKgRY09AJ9leZpEg8Ak9phadbuX0BA4k8U5qtvMSQQGGmaJqcQ==}
    cpu: [riscv64]
    os: [linux]

  '@unrs/resolver-binding-linux-riscv64-musl@1.11.1':
    resolution: {integrity: sha512-mJ5vuDaIZ+l/acv01sHoXfpnyrNKOk/3aDoEdLO/Xtn9HuZlDD6jKxHlkN8ZhWyLJsRBxfv9GYM2utQ1SChKew==}
    cpu: [riscv64]
    os: [linux]

  '@unrs/resolver-binding-linux-s390x-gnu@1.11.1':
    resolution: {integrity: sha512-kELo8ebBVtb9sA7rMe1Cph4QHreByhaZ2QEADd9NzIQsYNQpt9UkM9iqr2lhGr5afh885d/cB5QeTXSbZHTYPg==}
    cpu: [s390x]
    os: [linux]

  '@unrs/resolver-binding-linux-x64-gnu@1.11.1':
    resolution: {integrity: sha512-C3ZAHugKgovV5YvAMsxhq0gtXuwESUKc5MhEtjBpLoHPLYM+iuwSj3lflFwK3DPm68660rZ7G8BMcwSro7hD5w==}
    cpu: [x64]
    os: [linux]

  '@unrs/resolver-binding-linux-x64-musl@1.11.1':
    resolution: {integrity: sha512-rV0YSoyhK2nZ4vEswT/QwqzqQXw5I6CjoaYMOX0TqBlWhojUf8P94mvI7nuJTeaCkkds3QE4+zS8Ko+GdXuZtA==}
    cpu: [x64]
    os: [linux]

  '@unrs/resolver-binding-wasm32-wasi@1.11.1':
    resolution: {integrity: sha512-5u4RkfxJm+Ng7IWgkzi3qrFOvLvQYnPBmjmZQ8+szTK/b31fQCnleNl1GgEt7nIsZRIf5PLhPwT0WM+q45x/UQ==}
    engines: {node: '>=14.0.0'}
    cpu: [wasm32]

  '@unrs/resolver-binding-win32-arm64-msvc@1.11.1':
    resolution: {integrity: sha512-nRcz5Il4ln0kMhfL8S3hLkxI85BXs3o8EYoattsJNdsX4YUU89iOkVn7g0VHSRxFuVMdM4Q1jEpIId1Ihim/Uw==}
    cpu: [arm64]
    os: [win32]

  '@unrs/resolver-binding-win32-ia32-msvc@1.11.1':
    resolution: {integrity: sha512-DCEI6t5i1NmAZp6pFonpD5m7i6aFrpofcp4LA2i8IIq60Jyo28hamKBxNrZcyOwVOZkgsRp9O2sXWBWP8MnvIQ==}
    cpu: [ia32]
    os: [win32]

  '@unrs/resolver-binding-win32-x64-msvc@1.11.1':
    resolution: {integrity: sha512-lrW200hZdbfRtztbygyaq/6jP6AKE8qQN2KvPcJ+x7wiD038YtnYtZ82IMNJ69GJibV7bwL3y9FgK+5w/pYt6g==}
    cpu: [x64]
    os: [win32]

  '@xmldom/xmldom@0.8.11':
    resolution: {integrity: sha512-cQzWCtO6C8TQiYl1ruKNn2U6Ao4o4WBBcbL61yJl84x+j5sOWWFU9X7DpND8XZG3daDppSsigMdfAIl2upQBRw==}
    engines: {node: '>=10.0.0'}

  abbrev@1.1.1:
    resolution: {integrity: sha512-nne9/IiQ/hzIhY6pdDnbBtz7DjPTKrY00P/zvPSm5pOFkl6xuGrGnXn/VtTNNfNtAfZ9/1RtehkszU9qcTii0Q==}

  abbrev@3.0.1:
    resolution: {integrity: sha512-AO2ac6pjRB3SJmGJo+v5/aK6Omggp6fsLrs6wN9bd35ulu4cCwaAU9+7ZhXjeqHVkaHThLuzH0nZr0YpCDhygg==}
    engines: {node: ^18.17.0 || >=20.5.0}

  accepts@1.3.8:
    resolution: {integrity: sha512-PYAthTa2m2VKxuvSD3DPC/Gy+U+sOA1LAuT8mkmRuvw+NACSaeXEQ+NHcVF7rONl6qcaxV3Uuemwawk+7+SJLw==}
    engines: {node: '>= 0.6'}

  accepts@2.0.0:
    resolution: {integrity: sha512-5cvg6CtKwfgdmVqY1WIiXKc3Q1bkRqGLi+2W/6ao+6Y7gu/RCwRuAhGEzh5B4KlszSuTLgZYuqFqo5bImjNKng==}
    engines: {node: '>= 0.6'}

  acorn-jsx@5.3.2:
    resolution: {integrity: sha512-rq9s+JNhf0IChjtDXxllJ7g41oZk5SlXtp0LHwyA5cejwn7vKmKp4pPri6YEePv2PU65sAsegbXtIinmDFDXgQ==}
    peerDependencies:
      acorn: ^6.0.0 || ^7.0.0 || ^8.0.0

  acorn-walk@8.3.4:
    resolution: {integrity: sha512-ueEepnujpqee2o5aIYnvHU6C0A42MNdsIDeqy5BydrkuC5R1ZuUFnm27EeFJGoEHJQgn3uleRvmTXaJgfXbt4g==}
    engines: {node: '>=0.4.0'}

  acorn@8.15.0:
    resolution: {integrity: sha512-NZyJarBfL7nWwIq+FDL6Zp/yHEhePMNnnJ0y3qfieCrmNvYct8uvtiV41UvlSe6apAfk0fY1FbWx+NwfmpvtTg==}
    engines: {node: '>=0.4.0'}
    hasBin: true

  agent-base@6.0.2:
    resolution: {integrity: sha512-RZNwNclF7+MS/8bDg70amg32dyeZGZxiDuQmZxKLAlQjr3jGyLx+4Kkk58UO7D2QdgFIQCovuSuZESne6RG6XQ==}
    engines: {node: '>= 6.0.0'}

  agent-base@7.1.4:
    resolution: {integrity: sha512-MnA+YT8fwfJPgBx3m60MNqakm30XOkyIoH1y6huTQvC0PwZG7ki8NacLBcrPbNoo8vEZy7Jpuk7+jMO+CUovTQ==}
    engines: {node: '>= 14'}

  agentkeepalive@4.6.0:
    resolution: {integrity: sha512-kja8j7PjmncONqaTsB8fQ+wE2mSU2DJ9D4XKoJ5PFWIdRMa6SLSN1ff4mOr4jCbfRSsxR4keIiySJU0N9T5hIQ==}
    engines: {node: '>= 8.0.0'}

  aggregate-error@3.1.0:
    resolution: {integrity: sha512-4I7Td01quW/RpocfNayFdFVk1qSuoh0E7JrbRJ16nH01HhKFQ88INq9Sd+nd72zqRySlr9BmDA8xlEJ6vJMrYA==}
    engines: {node: '>=8'}

  ajv-keywords@3.5.2:
    resolution: {integrity: sha512-5p6WTN0DdTGVQk6VjcEju19IgaHudalcfabD7yhDGeA6bcQnmL+CpveLJq/3hvfwd1aof6L386Ougkx6RfyMIQ==}
    peerDependencies:
      ajv: ^6.9.1

  ajv@6.12.6:
    resolution: {integrity: sha512-j3fVLgvTo527anyYyJOGTYJbG+vnnQYvE0m5mmkc1TK+nxAppkCLMIL0aZ4dblVCNoGShhm+kzE4ZUykBoMg4g==}

  ansi-regex@5.0.1:
    resolution: {integrity: sha512-quJQXlTSUGL2LH9SUXo8VwsY4soanhgo6LNSm84E1LBcE8s3O0wpdiRzyR9z/ZZJMlMWv37qOOb9pdJlMUEKFQ==}
    engines: {node: '>=8'}

  ansi-regex@6.2.2:
    resolution: {integrity: sha512-Bq3SmSpyFHaWjPk8If9yc6svM8c56dB5BAtW4Qbw5jHTwwXXcTLoRMkpDJp6VL0XzlWaCHTXrkFURMYmD0sLqg==}
    engines: {node: '>=12'}

  ansi-styles@4.3.0:
    resolution: {integrity: sha512-zbB9rCJAT1rbjiVDb2hqKFHNYLxgtk8NURxZ3IZwD3F6NtxbXZQCnnSi1Lkx+IDohdPlFp222wVALIheZJQSEg==}
    engines: {node: '>=8'}

  ansi-styles@6.2.3:
    resolution: {integrity: sha512-4Dj6M28JB+oAH8kFkTLUo+a2jwOFkuqb3yucU0CANcRRUbxS0cP0nZYCGjcc3BNXwRIsUVmDGgzawme7zvJHvg==}
    engines: {node: '>=12'}

  app-builder-bin@5.0.0-alpha.12:
    resolution: {integrity: sha512-j87o0j6LqPL3QRr8yid6c+Tt5gC7xNfYo6uQIQkorAC6MpeayVMZrEDzKmJJ/Hlv7EnOQpaRm53k6ktDYZyB6w==}

  app-builder-lib@26.0.12:
    resolution: {integrity: sha512-+/CEPH1fVKf6HowBUs6LcAIoRcjeqgvAeoSE+cl7Y7LndyQ9ViGPYibNk7wmhMHzNgHIuIbw4nWADPO+4mjgWw==}
    engines: {node: '>=14.0.0'}
    peerDependencies:
      dmg-builder: 26.0.12
      electron-builder-squirrel-windows: 26.0.12

  argparse@2.0.1:
    resolution: {integrity: sha512-8+9WqebbFzpX9OR+Wa6O29asIogeRMzcGtAINdpMHHyAg10f05aSFVBbcEqGf/PXw1EjAZ+q2/bEBg3DvurK3Q==}

  aria-query@5.3.2:
    resolution: {integrity: sha512-COROpnaoap1E2F000S62r6A60uHZnmlvomhfyT2DlTcrY1OrBKn2UhH7qn5wTC9zMvD0AY7csdPSNwKP+7WiQw==}
    engines: {node: '>= 0.4'}

  array-buffer-byte-length@1.0.2:
    resolution: {integrity: sha512-LHE+8BuR7RYGDKvnrmcuSq3tDcKv9OFEXQt/HpbZhY7V6h0zlUXutnAD82GiFx9rdieCMjkvtcsPqBwgUl1Iiw==}
    engines: {node: '>= 0.4'}

  array-flatten@1.1.1:
    resolution: {integrity: sha512-PCVAQswWemu6UdxsDFFX/+gVeYqKAod3D3UVm91jHwynguOwAvYPhx8nNlM++NqRcK6CxxpUafjmhIdKiHibqg==}

  array-includes@3.1.9:
    resolution: {integrity: sha512-FmeCCAenzH0KH381SPT5FZmiA/TmpndpcaShhfgEN9eCVjnFBqq3l1xrI42y8+PPLI6hypzou4GXw00WHmPBLQ==}
    engines: {node: '>= 0.4'}

  array.prototype.findlast@1.2.5:
    resolution: {integrity: sha512-CVvd6FHg1Z3POpBLxO6E6zr+rSKEQ9L6rZHAaY7lLfhKsWYUBBOuMs0e9o24oopj6H+geRCX0YJ+TJLBK2eHyQ==}
    engines: {node: '>= 0.4'}

  array.prototype.findlastindex@1.2.6:
    resolution: {integrity: sha512-F/TKATkzseUExPlfvmwQKGITM3DGTK+vkAsCZoDc5daVygbJBnjEUCbgkAvVFsgfXfX4YIqZ/27G3k3tdXrTxQ==}
    engines: {node: '>= 0.4'}

  array.prototype.flat@1.3.3:
    resolution: {integrity: sha512-rwG/ja1neyLqCuGZ5YYrznA62D4mZXg0i1cIskIUKSiqF3Cje9/wXAls9B9s1Wa2fomMsIv8czB8jZcPmxCXFg==}
    engines: {node: '>= 0.4'}

  array.prototype.flatmap@1.3.3:
    resolution: {integrity: sha512-Y7Wt51eKJSyi80hFrJCePGGNo5ktJCslFuboqJsbf57CCPcm5zztluPlc4/aD8sWsKvlwatezpV4U1efk8kpjg==}
    engines: {node: '>= 0.4'}

  array.prototype.tosorted@1.1.4:
    resolution: {integrity: sha512-p6Fx8B7b7ZhL/gmUsAy0D15WhvDccw3mnGNbZpi3pmeJdxtWsj2jEaI4Y6oo3XiHfzuSgPwKc04MYt6KgvC/wA==}
    engines: {node: '>= 0.4'}

  arraybuffer.prototype.slice@1.0.4:
    resolution: {integrity: sha512-BNoCY6SXXPQ7gF2opIP4GBE+Xw7U+pHMYKuzjgCN3GwiaIR09UUeKfheyIry77QtrCBlC0KK0q5/TER/tYh3PQ==}
    engines: {node: '>= 0.4'}

  assert-plus@1.0.0:
    resolution: {integrity: sha512-NfJ4UzBCcQGLDlQq7nHxH+tv3kyZ0hHQqF5BO6J7tNJeP5do1llPr8dZ8zHonfhAu0PHAdMkSo+8o0wxg9lZWw==}
    engines: {node: '>=0.8'}

  ast-types-flow@0.0.8:
    resolution: {integrity: sha512-OH/2E5Fg20h2aPrbe+QL8JZQFko0YZaF+j4mnQ7BGhfavO7OpSLa8a0y9sBwomHdSbkhTS8TQNayBfnW5DwbvQ==}

  astral-regex@2.0.0:
    resolution: {integrity: sha512-Z7tMw1ytTXt5jqMcOP+OQteU1VuNK9Y02uuJtKQ1Sv69jXQKKg5cibLwGJow8yzZP+eAc18EmLGPal0bp36rvQ==}
    engines: {node: '>=8'}

  async-exit-hook@2.0.1:
    resolution: {integrity: sha512-NW2cX8m1Q7KPA7a5M2ULQeZ2wR5qI5PAbw5L0UOMxdioVk9PMZ0h1TmyZEkPYrCvYjDlFICusOu1dlEKAAeXBw==}
    engines: {node: '>=0.12.0'}

  async-function@1.0.0:
    resolution: {integrity: sha512-hsU18Ae8CDTR6Kgu9DYf0EbCr/a5iGL0rytQDobUcdpYOKokk8LEjVphnXkDkgpi0wYVsqrXuP0bZxJaTqdgoA==}
    engines: {node: '>= 0.4'}

  async@3.2.6:
    resolution: {integrity: sha512-htCUDlxyyCLMgaM3xXg0C0LW2xqfuQ6p05pCEIsXuyQ+a1koYKTuBMzRNwmybfLgvJDMd0r1LTn4+E0Ti6C2AA==}

  asynckit@0.4.0:
    resolution: {integrity: sha512-Oei9OH4tRh0YqU3GxhX79dM/mwVgvbZJaSNaRk+bshkj0S5cfHcgYakreBjrHwatXKbz+IoIdYLxrKim2MjW0Q==}

  at-least-node@1.0.0:
    resolution: {integrity: sha512-+q/t7Ekv1EDY2l6Gda6LLiX14rU9TV20Wa3ofeQmwPFZbOMo9DXrLbOjFaaclkXKWidIaopwAObQDqwWtGUjqg==}
    engines: {node: '>= 4.0.0'}

  available-typed-arrays@1.0.7:
    resolution: {integrity: sha512-wvUjBtSGN7+7SjNpq/9M2Tg350UZD3q62IFZLbRAR1bSMlCo1ZaeW+BJ+D090e4hIIZLBcTDWe4Mh4jvUDajzQ==}
    engines: {node: '>= 0.4'}

  axe-core@4.10.3:
    resolution: {integrity: sha512-Xm7bpRXnDSX2YE2YFfBk2FnF0ep6tmG7xPh8iHee8MIcrgq762Nkce856dYtJYLkuIoYZvGfTs/PbZhideTcEg==}
    engines: {node: '>=4'}

  axobject-query@4.1.0:
    resolution: {integrity: sha512-qIj0G9wZbMGNLjLmg1PT6v2mE9AH2zlnADJD/2tC6E00hgmhUOfEB6greHPAfLRSufHqROIUTkw6E+M3lH0PTQ==}
    engines: {node: '>= 0.4'}

  balanced-match@1.0.2:
    resolution: {integrity: sha512-3oSeUO0TMV67hN1AmbXsK4yaqU7tjiHlbxRDZOpH0KW9+CeX4bRAaX0Anxt0tx2MrpRpWwQaPwIlISEJhYU5Pw==}

  base64-js@1.5.1:
    resolution: {integrity: sha512-AKpaYlHn8t4SVbOHCy+b5+KKgvR4vrsD8vbvrbiQJps7fKDTkjkDry6ji0rUJjC0kzbNePLwzxq8iypo41qeWA==}

  baseline-browser-mapping@2.8.10:
    resolution: {integrity: sha512-uLfgBi+7IBNay8ECBO2mVMGZAc1VgZWEChxm4lv+TobGdG82LnXMjuNGo/BSSZZL4UmkWhxEHP2f5ziLNwGWMA==}
    hasBin: true

  better-sqlite3@11.10.0:
    resolution: {integrity: sha512-EwhOpyXiOEL/lKzHz9AW1msWFNzGc/z+LzeB3/jnFJpxu+th2yqvzsSWas1v9jgs9+xiXJcD5A8CJxAG2TaghQ==}

  better-sqlite3@12.4.1:
    resolution: {integrity: sha512-3yVdyZhklTiNrtg+4WqHpJpFDd+WHTg2oM7UcR80GqL05AOV0xEJzc6qNvFYoEtE+hRp1n9MpN6/+4yhlGkDXQ==}
    engines: {node: 20.x || 22.x || 23.x || 24.x}

  bindings@1.5.0:
    resolution: {integrity: sha512-p2q/t/mhvuOj/UeLlV6566GD/guowlr0hHxClI0W9m7MWYkL1F0hLo+0Aexs9HSPCtR1SXQ0TD3MMKrXZajbiQ==}

  bl@4.1.0:
    resolution: {integrity: sha512-1W07cM9gS6DcLperZfFSj+bWLtaPGSOHWhPiGzXmvVJbRLdG82sH/Kn8EtW1VqWVA54AKf2h5k5BbnIbwF3h6w==}

  body-parser@1.20.3:
    resolution: {integrity: sha512-7rAxByjUMqQ3/bHJy7D6OGXvx/MMc4IqBn/X0fcM1QUcAItpZrBEYhWGem+tzXH90c+G01ypMcYJBO9Y30203g==}
    engines: {node: '>= 0.8', npm: 1.2.8000 || >= 1.4.16}

  body-parser@2.2.0:
    resolution: {integrity: sha512-02qvAaxv8tp7fBa/mw1ga98OGm+eCbqzJOKoRt70sLmfEEi+jyBYVTDGfCL/k06/4EMk/z01gCe7HoCH/f2LTg==}
    engines: {node: '>=18'}

  boolbase@1.0.0:
    resolution: {integrity: sha512-JZOSA7Mo9sNGB8+UjSgzdLtokWAky1zbztM3WRLCbZ70/3cTANmQmOdR7y2g+J0e2WXywy1yS468tY+IruqEww==}

  boolean@3.2.0:
    resolution: {integrity: sha512-d0II/GO9uf9lfUHH2BQsjxzRJZBdsjgsBiW4BvhWk/3qoKwQFjIDVN19PfX8F2D/r9PCMTtLWjYVCFrpeYUzsw==}
    deprecated: Package no longer supported. Contact Support at https://www.npmjs.com/support for more info.

  brace-expansion@1.1.12:
    resolution: {integrity: sha512-9T9UjW3r0UW5c1Q7GTwllptXwhvYmEzFhzMfZ9H7FQWt+uZePjZPjBP/W1ZEyZ1twGWom5/56TF4lPcqjnDHcg==}

  brace-expansion@2.0.2:
    resolution: {integrity: sha512-Jt0vHyM+jmUBqojB7E1NIYadt0vI0Qxjxd2TErW94wDz+E2LAm5vKMXXwg6ZZBTHPuUlDgQHKXvjGBdfcF1ZDQ==}

  braces@3.0.3:
    resolution: {integrity: sha512-yQbXgO/OSZVD2IsiLlro+7Hf6Q18EJrKSEsdoMzKePKXct3gvD8oLcOQdIzGupr5Fj+EDe8gO/lxc1BzfMpxvA==}
    engines: {node: '>=8'}

  browserslist@4.26.3:
    resolution: {integrity: sha512-lAUU+02RFBuCKQPj/P6NgjlbCnLBMp4UtgTx7vNHd3XSIJF87s9a5rA3aH2yw3GS9DqZAUbOtZdCCiZeVRqt0w==}
    engines: {node: ^6 || ^7 || ^8 || ^9 || ^10 || ^11 || ^12 || >=13.7}
    hasBin: true

  buffer-crc32@0.2.13:
    resolution: {integrity: sha512-VO9Ht/+p3SN7SKWqcrgEzjGbRSJYTx+Q1pTQC0wrWqHx0vpJraQ6GtHx8tvcg1rlK1byhU5gccxgOgj7B0TDkQ==}

  buffer-from@1.1.2:
    resolution: {integrity: sha512-E+XQCRwSbaaiChtv6k6Dwgc+bx+Bs6vuKJHHl5kox/BaKbhiXzqQOwK4cO22yElGp2OCmjwVhT3HmxgyPGnJfQ==}

  buffer@5.7.1:
    resolution: {integrity: sha512-EHcyIPBQ4BSGlvjB16k5KgAJ27CIsHY/2JBmCRReo48y9rQ3MaUzWX3KVlBa4U7MyX02HdVj0K7C3WaB3ju7FQ==}

  builder-util-runtime@9.3.1:
    resolution: {integrity: sha512-2/egrNDDnRaxVwK3A+cJq6UOlqOdedGA7JPqCeJjN2Zjk1/QB/6QUi3b714ScIGS7HafFXTyzJEOr5b44I3kvQ==}
    engines: {node: '>=12.0.0'}

  builder-util@26.0.11:
    resolution: {integrity: sha512-xNjXfsldUEe153h1DraD0XvDOpqGR0L5eKFkdReB7eFW5HqysDZFfly4rckda6y9dF39N3pkPlOblcfHKGw+uA==}

  bytes@3.1.2:
    resolution: {integrity: sha512-/Nf7TyzTx6S3yRJObOAV7956r8cr2+Oj8AC5dt8wSP3BQAoeX58NoHyCU8P8zGkNXStjTSi6fzO6F0pBdcYbEg==}
    engines: {node: '>= 0.8'}

  cacache@16.1.3:
    resolution: {integrity: sha512-/+Emcj9DAXxX4cwlLmRI9c166RuL3w30zp4R7Joiv2cQTtTtA+jeuCAjH3ZlGnYS3tKENSrKhAzVVP9GVyzeYQ==}
    engines: {node: ^12.13.0 || ^14.15.0 || >=16.0.0}

  cacache@19.0.1:
    resolution: {integrity: sha512-hdsUxulXCi5STId78vRVYEtDAjq99ICAUktLTeTYsLoTE6Z8dS0c8pWNCxwdrk9YfJeobDZc2Y186hD/5ZQgFQ==}
    engines: {node: ^18.17.0 || >=20.5.0}

  cacheable-lookup@5.0.4:
    resolution: {integrity: sha512-2/kNscPhpcxrOigMZzbiWF7dz8ilhb/nIHU3EyZiXWXpeq/au8qJ8VhdftMkty3n7Gj6HIGalQG8oiBNB3AJgA==}
    engines: {node: '>=10.6.0'}

  cacheable-request@7.0.4:
    resolution: {integrity: sha512-v+p6ongsrp0yTGbJXjgxPow2+DL93DASP4kXCDKb8/bwRtt9OEF3whggkkDkGNzgcWy2XaF4a8nZglC7uElscg==}
    engines: {node: '>=8'}

  call-bind-apply-helpers@1.0.2:
    resolution: {integrity: sha512-Sp1ablJ0ivDkSzjcaJdxEunN5/XvksFJ2sMBFfq6x0ryhQV/2b/KwFe21cMpmHtPOSij8K99/wSfoEuTObmuMQ==}
    engines: {node: '>= 0.4'}

  call-bind@1.0.8:
    resolution: {integrity: sha512-oKlSFMcMwpUg2ednkhQ454wfWiU/ul3CkJe/PEHcTKuiX6RpbehUiFMXu13HalGZxfUwCQzZG747YXBn1im9ww==}
    engines: {node: '>= 0.4'}

  call-bound@1.0.4:
    resolution: {integrity: sha512-+ys997U96po4Kx/ABpBCqhA9EuxJaQWDQg7295H4hBphv3IZg0boBKuwYpt4YXp6MZ5AmZQnU/tyMTlRpaSejg==}
    engines: {node: '>= 0.4'}

  callsites@3.1.0:
    resolution: {integrity: sha512-P8BjAsXvZS+VIDUI11hHCQEv74YT67YUi5JJFNWIqL235sBmjX4+qx9Muvls5ivyNENctx46xQLQ3aTuE7ssaQ==}
    engines: {node: '>=6'}

  caniuse-lite@1.0.30001751:
    resolution: {integrity: sha512-A0QJhug0Ly64Ii3eIqHu5X51ebln3k4yTUkY1j8drqpWHVreg/VLijN48cZ1bYPiqOQuqpkIKnzr/Ul8V+p6Cw==}

  chalk@4.1.2:
    resolution: {integrity: sha512-oKnbhFyRIXpUuez8iBMmyEa4nbj4IOQyuhc/wy9kY7/WVPcwIO9VA668Pu8RkO7+0G76SLROeyw9CpQ061i4mA==}
    engines: {node: '>=10'}

  cheerio-select@2.1.0:
    resolution: {integrity: sha512-9v9kG0LvzrlcungtnJtpGNxY+fzECQKhK4EGJX2vByejiMX84MFNQw4UxPJl3bFbTMw+Dfs37XaIkCwTZfLh4g==}

  cheerio@1.1.2:
    resolution: {integrity: sha512-IkxPpb5rS/d1IiLbHMgfPuS0FgiWTtFIm/Nj+2woXDLTZ7fOT2eqzgYbdMlLweqlHbsZjxEChoVK+7iph7jyQg==}
    engines: {node: '>=20.18.1'}

  chownr@1.1.4:
    resolution: {integrity: sha512-jJ0bqzaylmJtVnNgzTeSOs8DPavpbYgEr/b0YL8/2GO3xJEhInFmhKMUnEJQjZumK7KXGFhUy89PrsJWlakBVg==}

  chownr@2.0.0:
    resolution: {integrity: sha512-bIomtDF5KGpdogkLd9VspvFzk9KfpyyGlS8YFVZl7TGPBHL5snIOnxeshwVgPteQ9b4Eydl+pVbIyE1DcvCWgQ==}
    engines: {node: '>=10'}

  chownr@3.0.0:
    resolution: {integrity: sha512-+IxzY9BZOQd/XuYPRmrvEVjF/nqj5kgT4kEq7VofrDoM1MxoRjEWkrCC3EtLi59TVawxTAn+orJwFQcrqEN1+g==}
    engines: {node: '>=18'}

  chromium-pickle-js@0.2.0:
    resolution: {integrity: sha512-1R5Fho+jBq0DDydt+/vHWj5KJNJCKdARKOCwZUen84I5BreWoLqRLANH1U87eJy1tiASPtMnGqJJq0ZsLoRPOw==}

  ci-info@3.9.0:
    resolution: {integrity: sha512-NIxF55hv4nSqQswkAeiOi1r83xy8JldOFDTWiug55KBu9Jnblncd2U6ViHmYgHf01TPZS77NJBhBMKdWj9HQMQ==}
    engines: {node: '>=8'}

  clean-stack@2.2.0:
    resolution: {integrity: sha512-4diC9HaTE+KRAMWhDhrGOECgWZxoevMc5TlkObMqNSsVU62PYzXZ/SMTjzyGAFF1YusgxGcSWTEXBhp0CPwQ1A==}
    engines: {node: '>=6'}

  cli-cursor@3.1.0:
    resolution: {integrity: sha512-I/zHAwsKf9FqGoXM4WWRACob9+SNukZTd94DWF57E4toouRulbCxcUh6RKUEOQlYTHJnzkPMySvPNaaSLNfLZw==}
    engines: {node: '>=8'}

  cli-spinners@2.9.2:
    resolution: {integrity: sha512-ywqV+5MmyL4E7ybXgKys4DugZbX0FC6LnwrhjuykIjnK9k8OQacQ7axGKnjDXWNhns0xot3bZI5h55H8yo9cJg==}
    engines: {node: '>=6'}

  cli-truncate@2.1.0:
    resolution: {integrity: sha512-n8fOixwDD6b/ObinzTrp1ZKFzbgvKZvuz/TvejnLn1aQfC6r52XEx85FmuC+3HI+JM7coBRXUvNqEU2PHVrHpg==}
    engines: {node: '>=8'}

  client-only@0.0.1:
    resolution: {integrity: sha512-IV3Ou0jSMzZrd3pZ48nLkT9DA7Ag1pnPzaiQhpW7c3RbcqqzvzzVu+L8gfqMp/8IM2MQtSiqaCxrrcfu8I8rMA==}

  cliui@8.0.1:
    resolution: {integrity: sha512-BSeNnyus75C4//NQ9gQt1/csTXyo/8Sb+afLAkzAptFuMsod9HFokGNudZpi/oQV73hnVK+sR+5PVRMd+Dr7YQ==}
    engines: {node: '>=12'}

  clone-response@1.0.3:
    resolution: {integrity: sha512-ROoL94jJH2dUVML2Y/5PEDNaSHgeOdSDicUyS7izcF63G6sTc/FTjLub4b8Il9S8S0beOfYt0TaA5qvFK+w0wA==}

  clone@1.0.4:
    resolution: {integrity: sha512-JQHZ2QMW6l3aH/j6xCqQThY/9OH4D/9ls34cgkUBiEeocRTU04tHfKPBsUK1PqZCUQM7GiA0IIXJSuXHI64Kbg==}
    engines: {node: '>=0.8'}

  clsx@2.1.1:
    resolution: {integrity: sha512-eYm0QWBtUrBWZWG0d386OGAw16Z995PiOVo2B7bjWSbHedGl5e0ZWaq65kOGgUSNesEIDkB9ISbTg/JK9dhCZA==}
    engines: {node: '>=6'}

  color-convert@2.0.1:
    resolution: {integrity: sha512-RRECPsj7iu/xb5oKYcsFHSppFNnsj/52OVTRKb4zP5onXwVF3zVmmToNcOfGC+CRDpfK/U584fMg38ZHCaElKQ==}
    engines: {node: '>=7.0.0'}

  color-name@1.1.4:
    resolution: {integrity: sha512-dOy+3AuW3a2wNbZHIuMZpTcgjGuLU/uBL/ubcZF9OXbDo8ff4O8yVp5Bf0efS8uEoYo5q4Fx7dY9OgQGXgAsQA==}

  combined-stream@1.0.8:
    resolution: {integrity: sha512-FQN4MRfuJeHf7cBbBMJFXhKSDq+2kAArBlmRBvcvFE5BB1HZKXtSFASDhdlz9zOYwxh8lDdnvmMOe/+5cdoEdg==}
    engines: {node: '>= 0.8'}

  commander@5.1.0:
    resolution: {integrity: sha512-P0CysNDQ7rtVw4QIQtm+MRxV66vKFSvlsQvGYXZWR3qFU0jlMKHZZZgw8e+8DSah4UDKMqnknRDQz+xuQXQ/Zg==}
    engines: {node: '>= 6'}

  commander@7.2.0:
    resolution: {integrity: sha512-QrWXB+ZQSVPmIWIhtEO9H+gwHaMGYiF5ChvoJ+K9ZGHG/sVsa6yiesAD1GC/x46sET00Xlwo1u49RVVVzvcSkw==}
    engines: {node: '>= 10'}

  commander@9.5.0:
    resolution: {integrity: sha512-KRs7WVDKg86PWiuAqhDrAQnTXZKraVcCc6vFdL14qrZ/DcWwuRo7VoiYXalXO7S5GKpqYiVEwCbgFDfxNHKJBQ==}
    engines: {node: ^12.20.0 || >=14}

  compare-version@0.1.2:
    resolution: {integrity: sha512-pJDh5/4wrEnXX/VWRZvruAGHkzKdr46z11OlTPN+VrATlWWhSKewNCJ1futCO5C7eJB3nPMFZA1LeYtcFboZ2A==}
    engines: {node: '>=0.10.0'}

  concat-map@0.0.1:
    resolution: {integrity: sha512-/Srv4dswyQNBfohGpz9o6Yb3Gz3SrUDqBH5rTuhGR7ahtlbYKnVxw2bCFMRljaA7EXHaXZ8wsHdodFvbkhKmqg==}

  concurrently@9.2.1:
    resolution: {integrity: sha512-fsfrO0MxV64Znoy8/l1vVIjjHa29SZyyqPgQBwhiDcaW8wJc2W3XWVOGx4M3oJBnv/zdUZIIp1gDeS98GzP8Ng==}
    engines: {node: '>=18'}
    hasBin: true

  config-file-ts@0.2.8-rc1:
    resolution: {integrity: sha512-GtNECbVI82bT4RiDIzBSVuTKoSHufnU7Ce7/42bkWZJZFLjmDF2WBpVsvRkhKCfKBnTBb3qZrBwPpFBU/Myvhg==}

  content-disposition@0.5.4:
    resolution: {integrity: sha512-FveZTNuGw04cxlAiWbzi6zTAL/lhehaWbTtgluJh4/E95DqMwTmha3KZN1aAWA8cFIhHzMZUvLevkw5Rqk+tSQ==}
    engines: {node: '>= 0.6'}

  content-disposition@1.0.0:
    resolution: {integrity: sha512-Au9nRL8VNUut/XSzbQA38+M78dzP4D+eqg3gfJHMIHHYa3bg067xj1KxMUWj+VULbiZMowKngFFbKczUrNJ1mg==}
    engines: {node: '>= 0.6'}

  content-type@1.0.5:
    resolution: {integrity: sha512-nTjqfcBFEipKdXCv4YDQWCfmcLZKm81ldF0pAopTvyrFGVbcR6P/VAAd5G7N+0tTr8QqiU0tFadD6FK4NtJwOA==}
    engines: {node: '>= 0.6'}

  convert-source-map@2.0.0:
    resolution: {integrity: sha512-Kvp459HrV2FEJ1CAsi1Ku+MY3kasH19TFykTz2xWmMeq6bk2NU3XXvfJ+Q61m0xktWwt+1HSYf3JZsTms3aRJg==}

  cookie-signature@1.0.6:
    resolution: {integrity: sha512-QADzlaHc8icV8I7vbaJXJwod9HWYp8uCqf1xa4OfNu1T7JVxQIrUgOWtHdNDtPiywmFbiS12VjotIXLrKM3orQ==}

  cookie-signature@1.2.2:
    resolution: {integrity: sha512-D76uU73ulSXrD1UXF4KE2TMxVVwhsnCgfAyTg9k8P6KGZjlXKrOLe4dJQKI3Bxi5wjesZoFXJWElNWBjPZMbhg==}
    engines: {node: '>=6.6.0'}

  cookie@0.7.1:
    resolution: {integrity: sha512-6DnInpx7SJ2AK3+CTUE/ZM0vWTUboZCegxhC2xiIydHR9jNuTAASBrfEpHhiGOZw/nX51bHt6YQl8jsGo4y/0w==}
    engines: {node: '>= 0.6'}

  core-util-is@1.0.2:
    resolution: {integrity: sha512-3lqz5YjWTYnW6dlDa5TLaTCcShfar1e40rmcJVwCBJC6mWlFuj0eCHIElmG1g5kyuJ/GD+8Wn4FFCcz4gJPfaQ==}

  cors@2.8.5:
    resolution: {integrity: sha512-KIHbLJqu73RGr/hnbrO9uBeixNGuvSQjul/jdFvS/KFSIH1hWVd1ng7zOHx+YrEfInLG7q4n6GHQ9cDtxv/P6g==}
    engines: {node: '>= 0.10'}

  crc@3.8.0:
    resolution: {integrity: sha512-iX3mfgcTMIq3ZKLIsVFAbv7+Mc10kxabAGQb8HvjA1o3T1PIYprbakQ65d3I+2HGHt6nSKkM9PYjgoJO2KcFBQ==}

  cross-dirname@0.1.0:
    resolution: {integrity: sha512-+R08/oI0nl3vfPcqftZRpytksBXDzOUveBq/NBVx0sUp1axwzPQrKinNx5yd5sxPu8j1wIy8AfnVQ+5eFdha6Q==}

  cross-env@10.1.0:
    resolution: {integrity: sha512-GsYosgnACZTADcmEyJctkJIoqAhHjttw7RsFrVoJNXbsWWqaq6Ym+7kZjq6mS45O0jij6vtiReppKQEtqWy6Dw==}
    engines: {node: '>=20'}
    hasBin: true

  cross-spawn@7.0.6:
    resolution: {integrity: sha512-uV2QOWP2nWzsy2aMp8aRibhi9dlzF5Hgh5SHaB9OiTGEyDTiJJyx0uy51QXdyWbtAHNua4XJzUKca3OzKUd3vA==}
    engines: {node: '>= 8'}

  css-select@5.2.2:
    resolution: {integrity: sha512-TizTzUddG/xYLA3NXodFM0fSbNizXjOKhqiQQwvhlspadZokn1KDy0NZFS0wuEubIYAV5/c1/lAr0TaaFXEXzw==}

  css-what@6.2.2:
    resolution: {integrity: sha512-u/O3vwbptzhMs3L1fQE82ZSLHQQfto5gyZzwteVIEyeaY5Fc7R4dapF/BvRoSYFeqfBk4m0V1Vafq5Pjv25wvA==}
    engines: {node: '>= 6'}

  csstype@3.1.3:
    resolution: {integrity: sha512-M1uQkMl8rQK/szD0LNhtqxIPLpimGm8sOBwU7lLnCpSbTyY3yeU1Vc7l4KT5zT4s/yOxHH5O7tIuuLOCnLADRw==}

  damerau-levenshtein@1.0.8:
    resolution: {integrity: sha512-sdQSFB7+llfUcQHUQO3+B8ERRj0Oa4w9POWMI/puGtuf7gFywGmkaLCElnudfTiKZV+NvHqL0ifzdrI8Ro7ESA==}

  data-view-buffer@1.0.2:
    resolution: {integrity: sha512-EmKO5V3OLXh1rtK2wgXRansaK1/mtVdTUEiEI0W8RkvgT05kfxaH29PliLnpLP73yYO6142Q72QNa8Wx/A5CqQ==}
    engines: {node: '>= 0.4'}

  data-view-byte-length@1.0.2:
    resolution: {integrity: sha512-tuhGbE6CfTM9+5ANGf+oQb72Ky/0+s3xKUpHvShfiz2RxMFgFPjsXuRLBVMtvMs15awe45SRb83D6wH4ew6wlQ==}
    engines: {node: '>= 0.4'}

  data-view-byte-offset@1.0.1:
    resolution: {integrity: sha512-BS8PfmtDGnrgYdOonGZQdLZslWIeCGFP9tpan0hi1Co2Zr2NKADsvGYA8XxuG/4UWgJ6Cjtv+YJnB6MM69QGlQ==}
    engines: {node: '>= 0.4'}

  debounce@1.2.1:
    resolution: {integrity: sha512-XRRe6Glud4rd/ZGQfiV1ruXSfbvfJedlV9Y6zOlP+2K04vBYiJEte6stfFkCP03aMnY5tsipamumUjL14fofug==}

  debug@2.6.9:
    resolution: {integrity: sha512-bC7ElrdJaJnPbAP+1EotYvqZsb3ecl5wi6Bfi6BJTUcNowp6cvspg0jXznRTKDjm/E7AdgFBVeAPVMNcKGsHMA==}
    peerDependencies:
      supports-color: '*'
    peerDependenciesMeta:
      supports-color:
        optional: true

  debug@3.2.7:
    resolution: {integrity: sha512-CFjzYYAi4ThfiQvizrFQevTTXHtnCqWfe7x1AhgEscTz6ZbLbfoLRLPugTQyBth6f8ZERVUSyWHFD/7Wu4t1XQ==}
    peerDependencies:
      supports-color: '*'
    peerDependenciesMeta:
      supports-color:
        optional: true

  debug@4.4.3:
    resolution: {integrity: sha512-RGwwWnwQvkVfavKVt22FGLw+xYSdzARwm0ru6DhTVA3umU5hZc28V3kO4stgYryrTlLpuvgI9GiijltAjNbcqA==}
    engines: {node: '>=6.0'}
    peerDependencies:
      supports-color: '*'
    peerDependenciesMeta:
      supports-color:
        optional: true

  decompress-response@6.0.0:
    resolution: {integrity: sha512-aW35yZM6Bb/4oJlZncMH2LCoZtJXTRxES17vE3hoRiowU2kWHaJKFkSBDnDR+cm9J+9QhXmREyIfv0pji9ejCQ==}
    engines: {node: '>=10'}

  deep-extend@0.6.0:
    resolution: {integrity: sha512-LOHxIOaPYdHlJRtCQfDIVZtfw/ufM8+rVj649RIHzcm/vGwQRXFt6OPqIFWsm2XEMrNIEtWR64sY1LEKD2vAOA==}
    engines: {node: '>=4.0.0'}

  deep-is@0.1.4:
    resolution: {integrity: sha512-oIPzksmTg4/MriiaYGO+okXDT7ztn/w3Eptv/+gSIdMdKsJo0u4CfYNFJPy+4SKMuCqGw2wxnA+URMg3t8a/bQ==}

  defaults@1.0.4:
    resolution: {integrity: sha512-eFuaLoy/Rxalv2kr+lqMlUnrDWV+3j4pljOIJgLIhI058IQfWJ7vXhyEIHu+HtC738klGALYxOKDO0bQP3tg8A==}

  defer-to-connect@2.0.1:
    resolution: {integrity: sha512-4tvttepXG1VaYGrRibk5EwJd1t4udunSOVMdLSAL6mId1ix438oPwPZMALY41FCijukO1L0twNcGsdzS7dHgDg==}
    engines: {node: '>=10'}

  define-data-property@1.1.4:
    resolution: {integrity: sha512-rBMvIzlpA8v6E+SJZoo++HAYqsLrkg7MSfIinMPFhmkorw7X+dOXVJQs+QT69zGkzMyfDnIMN2Wid1+NbL3T+A==}
    engines: {node: '>= 0.4'}

  define-properties@1.2.1:
    resolution: {integrity: sha512-8QmQKqEASLd5nx0U1B1okLElbUuuttJ/AnYmRXbbbGDWh6uS208EjD4Xqq/I9wK7u0v6O08XhTWnt5XtEbR6Dg==}
    engines: {node: '>= 0.4'}

  delayed-stream@1.0.0:
    resolution: {integrity: sha512-ZySD7Nf91aLB0RxL4KGrKHBXl7Eds1DAmEdcoVawXnLD7SDhpNgtuII2aAkg7a7QS41jxPSZ17p4VdGnMHk3MQ==}
    engines: {node: '>=0.4.0'}

  depd@2.0.0:
    resolution: {integrity: sha512-g7nH6P6dyDioJogAAGprGpCtVImJhpPk/roCzdb3fIh61/s/nPsfR6onyMwkCAR/OlC3yBC0lESvUoQEAssIrw==}
    engines: {node: '>= 0.8'}

  destroy@1.2.0:
    resolution: {integrity: sha512-2sJGJTaXIIaR1w4iJSNoN0hnMY7Gpc/n8D4qSCJw8QqFWXf7cuAgnEHxBpweaVcPevC2l3KpjYCx3NypQQgaJg==}
    engines: {node: '>= 0.8', npm: 1.2.8000 || >= 1.4.16}

  detect-libc@2.1.0:
    resolution: {integrity: sha512-vEtk+OcP7VBRtQZ1EJ3bdgzSfBjgnEalLTp5zjJrS+2Z1w2KZly4SBdac/WDU3hhsNAZ9E8SC96ME4Ey8MZ7cg==}
    engines: {node: '>=8'}

  detect-libc@2.1.2:
    resolution: {integrity: sha512-Btj2BOOO83o3WyH59e8MgXsxEQVcarkUOpEYrubB0urwnN10yQ364rsiByU11nZlqWYZm05i/of7io4mzihBtQ==}
    engines: {node: '>=8'}

  detect-node-es@1.1.0:
    resolution: {integrity: sha512-ypdmJU/TbBby2Dxibuv7ZLW3Bs1QEmM7nHjEANfohJLvE0XVujisn1qPJcZxg+qDucsr+bP6fLD1rPS3AhJ7EQ==}

  detect-node@2.1.0:
    resolution: {integrity: sha512-T0NIuQpnTvFDATNuHN5roPwSBG83rFsuO+MXXH9/3N1eFbn4wcPjttvjMLEPWJ0RGUYgQE7cGgS3tNxbqCGM7g==}

  dir-compare@4.2.0:
    resolution: {integrity: sha512-2xMCmOoMrdQIPHdsTawECdNPwlVFB9zGcz3kuhmBO6U3oU+UQjsue0i8ayLKpgBcm+hcXPMVSGUN9d+pvJ6+VQ==}

  dmg-builder@26.0.12:
    resolution: {integrity: sha512-59CAAjAhTaIMCN8y9kD573vDkxbs1uhDcrFLHSgutYdPcGOU35Rf95725snvzEOy4BFB7+eLJ8djCNPmGwG67w==}

  dmg-license@1.0.11:
    resolution: {integrity: sha512-ZdzmqwKmECOWJpqefloC5OJy1+WZBBse5+MR88z9g9Zn4VY+WYUkAyojmhzJckH5YbbZGcYIuGAkY5/Ys5OM2Q==}
    engines: {node: '>=8'}
    os: [darwin]
    hasBin: true

  doctrine@2.1.0:
    resolution: {integrity: sha512-35mSku4ZXK0vfCuHEDAwt55dg2jNajHZ1odvF+8SSr82EsZY4QmXfuWso8oEd8zRhVObSN18aM0CjSdoBX7zIw==}
    engines: {node: '>=0.10.0'}

  dom-helpers@5.2.1:
    resolution: {integrity: sha512-nRCa7CK3VTrM2NmGkIy4cbK7IZlgBE/PYMn55rrXefr5xXDP0LdtfPnblFDoVdcAfslJ7or6iqAUnx0CCGIWQA==}

  dom-serializer@2.0.0:
    resolution: {integrity: sha512-wIkAryiqt/nV5EQKqQpo3SToSOV9J0DnbJqwK7Wv/Trc92zIAYZ4FlMu+JPFW1DfGFt81ZTCGgDEabffXeLyJg==}

  domelementtype@2.3.0:
    resolution: {integrity: sha512-OLETBj6w0OsagBwdXnPdN0cnMfF9opN69co+7ZrbfPGrdpPVNBUj02spi6B1N7wChLQiPn4CSH/zJvXw56gmHw==}

  domhandler@5.0.3:
    resolution: {integrity: sha512-cgwlv/1iFQiFnU96XXgROh8xTeetsnJiDsTc7TYCLFd9+/WNkIqPTxiM/8pSd8VIrhXGTf1Ny1q1hquVqDJB5w==}
    engines: {node: '>= 4'}

  domutils@3.2.2:
    resolution: {integrity: sha512-6kZKyUajlDuqlHKVX1w7gyslj9MPIXzIFiz/rGu35uC1wMi+kMhQwGhl4lt9unC9Vb9INnY9Z3/ZA3+FhASLaw==}

  dotenv-expand@11.0.7:
    resolution: {integrity: sha512-zIHwmZPRshsCdpMDyVsqGmgyP0yT8GAgXUnkdAoJisxvf33k7yO6OuoKmcTGuXPWSsm8Oh88nZicRLA9Y0rUeA==}
    engines: {node: '>=12'}

  dotenv@16.6.1:
    resolution: {integrity: sha512-uBq4egWHTcTt33a72vpSG0z3HnPuIl6NqYcTrKEg2azoEyl2hpW0zqlxysq2pK9HlDIHyHyakeYaYnSAwd8bow==}
    engines: {node: '>=12'}

  dunder-proto@1.0.1:
    resolution: {integrity: sha512-KIN/nDJBQRcXw0MLVhZE9iQHmG68qAVIBg9CqmUYjmQIhgij9U5MFvrqkUL5FbtyyzZuOeOt0zdeRe4UY7ct+A==}
    engines: {node: '>= 0.4'}

  duplexer@0.1.2:
    resolution: {integrity: sha512-jtD6YG370ZCIi/9GTaJKQxWTZD045+4R4hTk/x1UyoqadyJ9x9CgSi1RlVDQF8U2sxLLSnFkCaMihqljHIWgMg==}

  eastasianwidth@0.2.0:
    resolution: {integrity: sha512-I88TYZWc9XiYHRQ4/3c5rjjfgkjhLyW2luGIheGERbNQ6OY7yTybanSpDXZa8y7VUP9YmDcYa+eyq4ca7iLqWA==}

  ee-first@1.1.1:
    resolution: {integrity: sha512-WMwm9LhRUo+WUaRN+vRuETqG89IgZphVSNkdFgeb6sS/E4OrDIN7t48CAewSHXc6C8lefD8KKfr5vY61brQlow==}

  ejs@3.1.10:
    resolution: {integrity: sha512-UeJmFfOrAQS8OJWPZ4qtgHyWExa088/MtK5UEyoJGFH67cDEXkZSviOiKRCZ4Xij0zxI3JECgYs3oKx+AizQBA==}
    engines: {node: '>=0.10.0'}
    hasBin: true

  electron-builder-squirrel-windows@26.0.12:
    resolution: {integrity: sha512-kpwXM7c/ayRUbYVErQbsZ0nQZX4aLHQrPEG9C4h9vuJCXylwFH8a7Jgi2VpKIObzCXO7LKHiCw4KdioFLFOgqA==}

  electron-builder@26.0.12:
    resolution: {integrity: sha512-cD1kz5g2sgPTMFHjLxfMjUK5JABq3//J4jPswi93tOPFz6btzXYtK5NrDt717NRbukCUDOrrvmYVOWERlqoiXA==}
    engines: {node: '>=14.0.0'}
    hasBin: true

  electron-publish@26.0.11:
    resolution: {integrity: sha512-a8QRH0rAPIWH9WyyS5LbNvW9Ark6qe63/LqDB7vu2JXYpi0Gma5Q60Dh4tmTqhOBQt0xsrzD8qE7C+D7j+B24A==}

  electron-to-chromium@1.5.229:
    resolution: {integrity: sha512-cwhDcZKGcT/rEthLRJ9eBlMDkh1sorgsuk+6dpsehV0g9CABsIqBxU4rLRjG+d/U6pYU1s37A4lSKrVc5lSQYg==}

  electron-winstaller@5.4.0:
    resolution: {integrity: sha512-bO3y10YikuUwUuDUQRM4KfwNkKhnpVO7IPdbsrejwN9/AABJzzTQ4GeHwyzNSrVO+tEH3/Np255a3sVZpZDjvg==}
    engines: {node: '>=8.0.0'}

  electron@38.2.0:
    resolution: {integrity: sha512-Cw5Mb+N5NxsG0Hc1qr8I65Kt5APRrbgTtEEn3zTod30UNJRnAE1xbGk/1NOaDn3ODzI/MYn6BzT9T9zreP7xWA==}
    engines: {node: '>= 12.20.55'}
    hasBin: true

  emoji-regex@8.0.0:
    resolution: {integrity: sha512-MSjYzcWNOA0ewAHpz0MxpYFvwg6yjy1NG3xteoqz644VCo/RPgnr1/GGt+ic3iJTzQ8Eu3TdM14SawnVUmGE6A==}

  emoji-regex@9.2.2:
    resolution: {integrity: sha512-L18DaJsXSUk2+42pv8mLs5jJT2hqFkFE4j21wOmgbUqsZ2hL72NsUU785g9RXgo3s0ZNgVl42TiHp3ZtOv/Vyg==}

  encodeurl@1.0.2:
    resolution: {integrity: sha512-TPJXq8JqFaVYm2CWmPvnP2Iyo4ZSM7/QKcSmuMLDObfpH5fi7RUGmd/rTDf+rut/saiDiQEeVTNgAmJEdAOx0w==}
    engines: {node: '>= 0.8'}

  encodeurl@2.0.0:
    resolution: {integrity: sha512-Q0n9HRi4m6JuGIV1eFlmvJB7ZEVxu93IrMyiMsGC0lrMJMWzRgx6WGquyfQgZVb31vhGgXnfmPNNXmxnOkRBrg==}
    engines: {node: '>= 0.8'}

  encoding-sniffer@0.2.1:
    resolution: {integrity: sha512-5gvq20T6vfpekVtqrYQsSCFZ1wEg5+wW0/QaZMWkFr6BqD3NfKs0rLCx4rrVlSWJeZb5NBJgVLswK/w2MWU+Gw==}

  encoding@0.1.13:
    resolution: {integrity: sha512-ETBauow1T35Y/WZMkio9jiM0Z5xjHHmJ4XmjZOq1l/dXz3lr2sRn87nJy20RupqSh1F2m3HHPSp8ShIPQJrJ3A==}

  end-of-stream@1.4.5:
    resolution: {integrity: sha512-ooEGc6HP26xXq/N+GCGOT0JKCLDGrq2bQUZrQ7gyrJiZANJ/8YDTxTpQBXGMn+WbIQXNVpyWymm7KYVICQnyOg==}

  enhanced-resolve@5.18.3:
    resolution: {integrity: sha512-d4lC8xfavMeBjzGr2vECC3fsGXziXZQyJxD868h2M/mBI3PwAuODxAkLkq5HYuvrPYcUtiLzsTo8U3PgX3Ocww==}
    engines: {node: '>=10.13.0'}

  entities@4.5.0:
    resolution: {integrity: sha512-V0hjH4dGPh9Ao5p0MoRY6BVqtwCjhz6vI5LT8AJ55H+4g9/4vbHx1I54fS0XuclLhDHArPQCiMjDxjaL8fPxhw==}
    engines: {node: '>=0.12'}

  entities@6.0.1:
    resolution: {integrity: sha512-aN97NXWF6AWBTahfVOIrB/NShkzi5H7F9r1s9mD3cDj4Ko5f2qhhVoYMibXF7GlLveb/D2ioWay8lxI97Ven3g==}
    engines: {node: '>=0.12'}

  env-paths@2.2.1:
    resolution: {integrity: sha512-+h1lkLKhZMTYjog1VEpJNG7NZJWcuc2DDk/qsqSTRRCOXiLjeQ1d1/udrUGhqMxUgAlwKNZ0cf2uqan5GLuS2A==}
    engines: {node: '>=6'}

  err-code@2.0.3:
    resolution: {integrity: sha512-2bmlRpNKBxT/CRmPOlyISQpNj+qSeYvcym/uT0Jx2bMOlKLtSy1ZmLuVxSEKKyor/N5yhvp/ZiG1oE3DEYMSFA==}

  es-abstract@1.24.0:
    resolution: {integrity: sha512-WSzPgsdLtTcQwm4CROfS5ju2Wa1QQcVeT37jFjYzdFz1r9ahadC8B8/a4qxJxM+09F18iumCdRmlr96ZYkQvEg==}
    engines: {node: '>= 0.4'}

  es-define-property@1.0.1:
    resolution: {integrity: sha512-e3nRfgfUZ4rNGL232gUgX06QNyyez04KdjFrF+LTRoOXmrOgFKDg4BCdsjW8EnT69eqdYGmRpJwiPVYNrCaW3g==}
    engines: {node: '>= 0.4'}

  es-errors@1.3.0:
    resolution: {integrity: sha512-Zf5H2Kxt2xjTvbJvP2ZWLEICxA6j+hAmMzIlypy4xcBg1vKVnx89Wy0GbS+kf5cwCVFFzdCFh2XSCFNULS6csw==}
    engines: {node: '>= 0.4'}

  es-iterator-helpers@1.2.1:
    resolution: {integrity: sha512-uDn+FE1yrDzyC0pCo961B2IHbdM8y/ACZsKD4dG6WqrjV53BADjwa7D+1aom2rsNVfLyDgU/eigvlJGJ08OQ4w==}
    engines: {node: '>= 0.4'}

  es-object-atoms@1.1.1:
    resolution: {integrity: sha512-FGgH2h8zKNim9ljj7dankFPcICIK9Cp5bm+c2gQSYePhpaG5+esrLODihIorn+Pe6FGJzWhXQotPv73jTaldXA==}
    engines: {node: '>= 0.4'}

  es-set-tostringtag@2.1.0:
    resolution: {integrity: sha512-j6vWzfrGVfyXxge+O0x5sh6cvxAog0a/4Rdd2K36zCMV5eJ+/+tOAngRO8cODMNWbVRdVlmGZQL2YS3yR8bIUA==}
    engines: {node: '>= 0.4'}

  es-shim-unscopables@1.1.0:
    resolution: {integrity: sha512-d9T8ucsEhh8Bi1woXCf+TIKDIROLG5WCkxg8geBCbvk22kzwC5G2OnXVMO6FUsvQlgUUXQ2itephWDLqDzbeCw==}
    engines: {node: '>= 0.4'}

  es-to-primitive@1.3.0:
    resolution: {integrity: sha512-w+5mJ3GuFL+NjVtJlvydShqE1eN3h3PbI7/5LAsYJP/2qtuMXjfL2LpHSRqo4b4eSF5K/DH1JXKUAHSB2UW50g==}
    engines: {node: '>= 0.4'}

  es6-error@4.1.1:
    resolution: {integrity: sha512-Um/+FxMr9CISWh0bi5Zv0iOD+4cFh5qLeks1qhAopKVAJw3drgKbKySikp7wGhDL0HPeaja0P5ULZrxLkniUVg==}

  esbuild@0.25.10:
    resolution: {integrity: sha512-9RiGKvCwaqxO2owP61uQ4BgNborAQskMR6QusfWzQqv7AZOg5oGehdY2pRJMTKuwxd1IDBP4rSbI5lHzU7SMsQ==}
    engines: {node: '>=18'}
    hasBin: true

  escalade@3.2.0:
    resolution: {integrity: sha512-WUj2qlxaQtO4g6Pq5c29GTcWGDyd8itL8zTlipgECz3JesAiiOKotd8JU6otB3PACgG6xkJUyVhboMS+bje/jA==}
    engines: {node: '>=6'}

  escape-html@1.0.3:
    resolution: {integrity: sha512-NiSupZ4OeuGwr68lGIeym/ksIZMJodUGOSCZ/FSnTxcrekbvqrgdUxlJOMpijaKZVjAJrWrGs/6Jy8OMuyj9ow==}

  escape-string-regexp@4.0.0:
    resolution: {integrity: sha512-TtpcNJ3XAzx3Gq8sWRzJaVajRs0uVxA2YAkdb1jm2YkPz4G6egUFAyA3n5vtEIZefPk5Wa4UXbKuS5fKkJWdgA==}
    engines: {node: '>=10'}

  eslint-config-next@15.5.4:
    resolution: {integrity: sha512-BzgVVuT3kfJes8i2GHenC1SRJ+W3BTML11lAOYFOOPzrk2xp66jBOAGEFRw+3LkYCln5UzvFsLhojrshb5Zfaw==}
    peerDependencies:
      eslint: ^7.23.0 || ^8.0.0 || ^9.0.0
      typescript: '>=3.3.1'
    peerDependenciesMeta:
      typescript:
        optional: true

  eslint-import-resolver-node@0.3.9:
    resolution: {integrity: sha512-WFj2isz22JahUv+B788TlO3N6zL3nNJGU8CcZbPZvVEkBPaJdCV4vy5wyghty5ROFbCRnm132v8BScu5/1BQ8g==}

  eslint-import-resolver-typescript@3.10.1:
    resolution: {integrity: sha512-A1rHYb06zjMGAxdLSkN2fXPBwuSaQ0iO5M/hdyS0Ajj1VBaRp0sPD3dn1FhME3c/JluGFbwSxyCfqdSbtQLAHQ==}
    engines: {node: ^14.18.0 || >=16.0.0}
    peerDependencies:
      eslint: '*'
      eslint-plugin-import: '*'
      eslint-plugin-import-x: '*'
    peerDependenciesMeta:
      eslint-plugin-import:
        optional: true
      eslint-plugin-import-x:
        optional: true

  eslint-module-utils@2.12.1:
    resolution: {integrity: sha512-L8jSWTze7K2mTg0vos/RuLRS5soomksDPoJLXIslC7c8Wmut3bx7CPpJijDcBZtxQ5lrbUdM+s0OlNbz0DCDNw==}
    engines: {node: '>=4'}
    peerDependencies:
      '@typescript-eslint/parser': '*'
      eslint: '*'
      eslint-import-resolver-node: '*'
      eslint-import-resolver-typescript: '*'
      eslint-import-resolver-webpack: '*'
    peerDependenciesMeta:
      '@typescript-eslint/parser':
        optional: true
      eslint:
        optional: true
      eslint-import-resolver-node:
        optional: true
      eslint-import-resolver-typescript:
        optional: true
      eslint-import-resolver-webpack:
        optional: true

  eslint-plugin-import@2.32.0:
    resolution: {integrity: sha512-whOE1HFo/qJDyX4SnXzP4N6zOWn79WhnCUY/iDR0mPfQZO8wcYE4JClzI2oZrhBnnMUCBCHZhO6VQyoBU95mZA==}
    engines: {node: '>=4'}
    peerDependencies:
      '@typescript-eslint/parser': '*'
      eslint: ^2 || ^3 || ^4 || ^5 || ^6 || ^7.2.0 || ^8 || ^9
    peerDependenciesMeta:
      '@typescript-eslint/parser':
        optional: true

  eslint-plugin-jsx-a11y@6.10.2:
    resolution: {integrity: sha512-scB3nz4WmG75pV8+3eRUQOHZlNSUhFNq37xnpgRkCCELU3XMvXAxLk1eqWWyE22Ki4Q01Fnsw9BA3cJHDPgn2Q==}
    engines: {node: '>=4.0'}
    peerDependencies:
      eslint: ^3 || ^4 || ^5 || ^6 || ^7 || ^8 || ^9

  eslint-plugin-react-hooks@5.2.0:
    resolution: {integrity: sha512-+f15FfK64YQwZdJNELETdn5ibXEUQmW1DZL6KXhNnc2heoy/sg9VJJeT7n8TlMWouzWqSWavFkIhHyIbIAEapg==}
    engines: {node: '>=10'}
    peerDependencies:
      eslint: ^3.0.0 || ^4.0.0 || ^5.0.0 || ^6.0.0 || ^7.0.0 || ^8.0.0-0 || ^9.0.0

  eslint-plugin-react-hooks@6.1.0:
    resolution: {integrity: sha512-72mucw/WLzEqGvL2vwE6fWR6geO6UbmDjz3eAb3pezxTpFzgbfyUeFKzmZKr9LhwUWMXfTVh1g0rKEJoyKNdoA==}
    engines: {node: '>=18'}
    peerDependencies:
      eslint: ^3.0.0 || ^4.0.0 || ^5.0.0 || ^6.0.0 || ^7.0.0 || ^8.0.0-0 || ^9.0.0

  eslint-plugin-react@7.37.5:
    resolution: {integrity: sha512-Qteup0SqU15kdocexFNAJMvCJEfa2xUKNV4CC1xsVMrIIqEy3SQ/rqyxCWNzfrd3/ldy6HMlD2e0JDVpDg2qIA==}
    engines: {node: '>=4'}
    peerDependencies:
      eslint: ^3 || ^4 || ^5 || ^6 || ^7 || ^8 || ^9.7

  eslint-scope@8.4.0:
    resolution: {integrity: sha512-sNXOfKCn74rt8RICKMvJS7XKV/Xk9kA7DyJr8mJik3S7Cwgy3qlkkmyS2uQB3jiJg6VNdZd/pDBJu0nvG2NlTg==}
    engines: {node: ^18.18.0 || ^20.9.0 || >=21.1.0}

  eslint-visitor-keys@3.4.3:
    resolution: {integrity: sha512-wpc+LXeiyiisxPlEkUzU6svyS1frIO3Mgxj1fdy7Pm8Ygzguax2N3Fa/D/ag1WqbOprdI+uY6wMUl8/a2G+iag==}
    engines: {node: ^12.22.0 || ^14.17.0 || >=16.0.0}

  eslint-visitor-keys@4.2.1:
    resolution: {integrity: sha512-Uhdk5sfqcee/9H/rCOJikYz67o0a2Tw2hGRPOG2Y1R2dg7brRe1uG0yaNQDHu+TO/uQPF/5eCapvYSmHUjt7JQ==}
    engines: {node: ^18.18.0 || ^20.9.0 || >=21.1.0}

  eslint@9.36.0:
    resolution: {integrity: sha512-hB4FIzXovouYzwzECDcUkJ4OcfOEkXTv2zRY6B9bkwjx/cprAq0uvm1nl7zvQ0/TsUk0zQiN4uPfJpB9m+rPMQ==}
    engines: {node: ^18.18.0 || ^20.9.0 || >=21.1.0}
    hasBin: true
    peerDependencies:
      jiti: '*'
    peerDependenciesMeta:
      jiti:
        optional: true

  espree@10.4.0:
    resolution: {integrity: sha512-j6PAQ2uUr79PZhBjP5C5fhl8e39FmRnOjsD5lGnWrFU8i2G776tBK7+nP8KuQUTTyAZUwfQqXAgrVH5MbH9CYQ==}
    engines: {node: ^18.18.0 || ^20.9.0 || >=21.1.0}

  esquery@1.6.0:
    resolution: {integrity: sha512-ca9pw9fomFcKPvFLXhBKUK90ZvGibiGOvRJNbjljY7s7uq/5YO4BOzcYtJqExdx99rF6aAcnRxHmcUHcz6sQsg==}
    engines: {node: '>=0.10'}

  esrecurse@4.3.0:
    resolution: {integrity: sha512-KmfKL3b6G+RXvP8N1vr3Tq1kL/oCFgn2NYXEtqP8/L3pKapUA4G8cFVaoF3SU323CD4XypR/ffioHmkti6/Tag==}
    engines: {node: '>=4.0'}

  estraverse@5.3.0:
    resolution: {integrity: sha512-MMdARuVEQziNTeJD8DgMqmhwR11BRQ/cBP+pLtYdSTnf3MIO8fFeiINEbX36ZdNlfU/7A9f3gUw49B3oQsvwBA==}
    engines: {node: '>=4.0'}

  esutils@2.0.3:
    resolution: {integrity: sha512-kVscqXk4OCp68SZ0dkgEKVi6/8ij300KBWTJq32P/dYeWTSwK41WyTxalN1eRmA5Z9UU/LX9D7FWSmV9SAYx6g==}
    engines: {node: '>=0.10.0'}

  etag@1.8.1:
    resolution: {integrity: sha512-aIL5Fx7mawVa300al2BnEE4iNvo1qETxLrPI/o05L7z6go7fCw1J6EQmbK4FmJ2AS7kgVF/KEZWufBfdClMcPg==}
    engines: {node: '>= 0.6'}

  expand-template@2.0.3:
    resolution: {integrity: sha512-XYfuKMvj4O35f/pOXLObndIRvyQ+/+6AhODh+OKWj9S9498pHHn/IMszH+gt0fBCRWMNfk1ZSp5x3AifmnI2vg==}
    engines: {node: '>=6'}

  exponential-backoff@3.1.3:
    resolution: {integrity: sha512-ZgEeZXj30q+I0EN+CbSSpIyPaJ5HVQD18Z1m+u1FXbAeT94mr1zw50q4q6jiiC447Nl/YTcIYSAftiGqetwXCA==}

  exponential-backoff@3.1.3:
    resolution: {integrity: sha512-ZgEeZXj30q+I0EN+CbSSpIyPaJ5HVQD18Z1m+u1FXbAeT94mr1zw50q4q6jiiC447Nl/YTcIYSAftiGqetwXCA==}

  exponential-backoff@3.1.3:
    resolution: {integrity: sha512-ZgEeZXj30q+I0EN+CbSSpIyPaJ5HVQD18Z1m+u1FXbAeT94mr1zw50q4q6jiiC447Nl/YTcIYSAftiGqetwXCA==}

  express@4.21.2:
    resolution: {integrity: sha512-28HqgMZAmih1Czt9ny7qr6ek2qddF4FclbMzwhCREB6OFfH+rXAnuNCwo1/wFvrtbgsQDb4kSbX9de9lFbrXnA==}
    engines: {node: '>= 0.10.0'}

  express@5.1.0:
    resolution: {integrity: sha512-DT9ck5YIRU+8GYzzU5kT3eHGA5iL+1Zd0EutOmTE9Dtk+Tvuzd23VBU+ec7HPNSTxXYO55gPV/hq4pSBJDjFpA==}
    engines: {node: '>= 18'}

  extract-zip@2.0.1:
    resolution: {integrity: sha512-GDhU9ntwuKyGXdZBUgTIe+vXnWj0fppUEtMDL0+idd5Sta8TGpHssn/eusA9mrPr9qNDym6SxAYZjNvCn/9RBg==}
    engines: {node: '>= 10.17.0'}
    hasBin: true

  extsprintf@1.4.1:
    resolution: {integrity: sha512-Wrk35e8ydCKDj/ArClo1VrPVmN8zph5V4AtHwIuHhvMXsKf73UT3BOD+azBIW+3wOJ4FhEH7zyaJCFvChjYvMA==}
    engines: {'0': node >=0.6.0}

  fast-deep-equal@3.1.3:
    resolution: {integrity: sha512-f3qQ9oQy9j2AhBe/H9VC91wLmKBCCU/gDOnKNAYG5hswO7BLKj09Hc5HYNz9cGI++xlpDCIgDaitVs03ATR84Q==}

  fast-glob@3.3.1:
    resolution: {integrity: sha512-kNFPyjhh5cKjrUltxs+wFx+ZkbRaxxmZ+X0ZU31SOsxCEtP9VPgtq2teZw1DebupL5GmDaNQ6yKMMVcM41iqDg==}
    engines: {node: '>=8.6.0'}

  fast-glob@3.3.3:
    resolution: {integrity: sha512-7MptL8U0cqcFdzIzwOTHoilX9x5BrNqye7Z/LuC7kCMRio1EMSyqRK3BEAUD7sXRq4iT4AzTVuZdhgQ2TCvYLg==}
    engines: {node: '>=8.6.0'}

  fast-json-stable-stringify@2.1.0:
    resolution: {integrity: sha512-lhd/wF+Lk98HZoTCtlVraHtfh5XYijIjalXck7saUtuanSDyLMxnHhSXEDJqHxD7msR8D0uCmqlkwjCV8xvwHw==}

  fast-levenshtein@2.0.6:
    resolution: {integrity: sha512-DCXu6Ifhqcks7TZKY3Hxp3y6qphY5SJZmrWMDrKcERSOXWQdMhU9Ig/PYrzyw/ul9jOIyh0N4M0tbC5hodg8dw==}

  fastq@1.19.1:
    resolution: {integrity: sha512-GwLTyxkCXjXbxqIhTsMI2Nui8huMPtnxg7krajPJAjnEG/iiOS7i+zCtWGZR9G0NBKbXKh6X9m9UIsYX/N6vvQ==}

  fd-slicer@1.1.0:
    resolution: {integrity: sha512-cE1qsB/VwyQozZ+q1dGxR8LBYNZeofhEdUNGSMbQD3Gw2lAzX9Zb3uIU6Ebc/Fmyjo9AWWfnn0AUCHqtevs/8g==}

  fdir@6.5.0:
    resolution: {integrity: sha512-tIbYtZbucOs0BRGqPJkshJUYdL+SDH7dVM8gjy+ERp3WAUjLEFJE+02kanyHtwjWOnwrKYBiwAmM0p4kLJAnXg==}
    engines: {node: '>=12.0.0'}
    peerDependencies:
      picomatch: ^3 || ^4
    peerDependenciesMeta:
      picomatch:
        optional: true

  file-entry-cache@8.0.0:
    resolution: {integrity: sha512-XXTUwCvisa5oacNGRP9SfNtYBNAMi+RPwBFmblZEF7N7swHYQS6/Zfk7SRwx4D5j3CH211YNRco1DEMNVfZCnQ==}
    engines: {node: '>=16.0.0'}

  file-uri-to-path@1.0.0:
    resolution: {integrity: sha512-0Zt+s3L7Vf1biwWZ29aARiVYLx7iMGnEUl9x33fbB/j3jR81u/O2LbqK+Bm1CDSNDKVtJ/YjwY7TUd5SkeLQLw==}

  filelist@1.0.4:
    resolution: {integrity: sha512-w1cEuf3S+DrLCQL7ET6kz+gmlJdbq9J7yXCSjK/OZCPA+qEN1WyF4ZAf0YYJa4/shHJra2t/d/r8SV4Ji+x+8Q==}

  fill-range@7.1.1:
    resolution: {integrity: sha512-YsGpe3WHLK8ZYi4tWDg2Jy3ebRz2rXowDxnld4bkQB00cc/1Zw9AWnC0i9ztDJitivtQvaI9KaLyKrc+hBW0yg==}
    engines: {node: '>=8'}

  finalhandler@1.3.1:
    resolution: {integrity: sha512-6BN9trH7bp3qvnrRyzsBz+g3lZxTNZTbVO2EV1CS0WIcDbawYVdYvGflME/9QP0h0pYlCDBCTjYa9nZzMDpyxQ==}
    engines: {node: '>= 0.8'}

  finalhandler@2.1.0:
    resolution: {integrity: sha512-/t88Ty3d5JWQbWYgaOGCCYfXRwV1+be02WqYYlL6h0lEiUAMPM8o8qKGO01YIkOHzka2up08wvgYD0mDiI+q3Q==}
    engines: {node: '>= 0.8'}

  find-up@5.0.0:
    resolution: {integrity: sha512-78/PXT1wlLLDgTzDs7sjq9hzz0vXD+zn+7wypEe4fXQxCmdmqfGsEPQxmiCSQI3ajFV91bVSsvNtrJRiW6nGng==}
    engines: {node: '>=10'}

  flat-cache@4.0.1:
    resolution: {integrity: sha512-f7ccFPK3SXFHpx15UIGyRJ/FJQctuKZ0zVuN3frBo4HnK3cay9VEW0R6yPYFHC0AgqhukPzKjq22t5DmAyqGyw==}
    engines: {node: '>=16'}

  flatted@3.3.3:
    resolution: {integrity: sha512-GX+ysw4PBCz0PzosHDepZGANEuFCMLrnRTiEy9McGjmkCQYwRq4A/X786G/fjM/+OjsWSU1ZrY5qyARZmO/uwg==}

  for-each@0.3.5:
    resolution: {integrity: sha512-dKx12eRCVIzqCxFGplyFKJMPvLEWgmNtUrpTiJIR5u97zEhRG8ySrtboPHZXx7daLxQVrl643cTzbab2tkQjxg==}
    engines: {node: '>= 0.4'}

  foreground-child@3.3.1:
    resolution: {integrity: sha512-gIXjKqtFuWEgzFRJA9WCQeSJLZDjgJUOMCMzxtvFq/37KojM1BFGufqsCy0r4qSQmYLsZYMeyRqzIWOMup03sw==}
    engines: {node: '>=14'}

  form-data@4.0.4:
    resolution: {integrity: sha512-KrGhL9Q4zjj0kiUt5OO4Mr/A/jlI2jDYs5eHBpYHPcBEVSiipAvn2Ko2HnPe20rmcuuvMHNdZFp+4IlGTMF0Ow==}
    engines: {node: '>= 6'}

  forwarded@0.2.0:
    resolution: {integrity: sha512-buRG0fpBtRHSTCOASe6hD258tEubFoRLb4ZNA6NxMVHNw2gOcwHo9wyablzMzOA5z9xA9L1KNjk/Nt6MT9aYow==}
    engines: {node: '>= 0.6'}

  fresh@0.5.2:
    resolution: {integrity: sha512-zJ2mQYM18rEFOudeV4GShTGIQ7RbzA7ozbU9I/XBpm7kqgMywgmylMwXHxZJmkVoYkna9d2pVXVXPdYTP9ej8Q==}
    engines: {node: '>= 0.6'}

  fresh@2.0.0:
    resolution: {integrity: sha512-Rx/WycZ60HOaqLKAi6cHRKKI7zxWbJ31MhntmtwMoaTeF7XFH9hhBp8vITaMidfljRQ6eYWCKkaTK+ykVJHP2A==}
    engines: {node: '>= 0.8'}

  fs-constants@1.0.0:
    resolution: {integrity: sha512-y6OAwoSIf7FyjMIv94u+b5rdheZEjzR63GTyZJm5qh4Bi+2YgwLCcI/fPFZkL5PSixOt6ZNKm+w+Hfp/Bciwow==}

  fs-extra@10.1.0:
    resolution: {integrity: sha512-oRXApq54ETRj4eMiFzGnHWGy+zo5raudjuxN0b8H7s/RU2oW0Wvsx9O0ACRN/kRq9E8Vu/ReskGB5o3ji+FzHQ==}
    engines: {node: '>=12'}

  fs-extra@11.3.2:
    resolution: {integrity: sha512-Xr9F6z6up6Ws+NjzMCZc6WXg2YFRlrLP9NQDO3VQrWrfiojdhS56TzueT88ze0uBdCTwEIhQ3ptnmKeWGFAe0A==}
    engines: {node: '>=14.14'}

  fs-extra@7.0.1:
    resolution: {integrity: sha512-YJDaCJZEnBmcbw13fvdAM9AwNOJwOzrE4pqMqBq5nFiEqXUqHwlK4B+3pUw6JNvfSPtX05xFHtYy/1ni01eGCw==}
    engines: {node: '>=6 <7 || >=8'}

  fs-extra@8.1.0:
    resolution: {integrity: sha512-yhlQgA6mnOJUKOsRUFsgJdQCvkKhcz8tlZG5HBQfReYZy46OwLcY+Zia0mtdHsOo9y/hP+CxMN0TU9QxoOtG4g==}
    engines: {node: '>=6 <7 || >=8'}

  fs-extra@9.1.0:
    resolution: {integrity: sha512-hcg3ZmepS30/7BSFqRvoo3DOMQu7IjqxO5nCDt+zM9XWjb33Wg7ziNT+Qvqbuc3+gWpzO02JubVyk2G4Zvo1OQ==}
    engines: {node: '>=10'}

  fs-minipass@2.1.0:
    resolution: {integrity: sha512-V/JgOLFCS+R6Vcq0slCuaeWEdNC3ouDlJMNIsacH2VtALiu9mV4LPrHc5cDl8k5aw6J8jwgWWpiTo5RYhmIzvg==}
    engines: {node: '>= 8'}

  fs-minipass@3.0.3:
    resolution: {integrity: sha512-XUBA9XClHbnJWSfBzjkm6RvPsyg3sryZt06BEQoXcF7EK/xpGaQYJgQKDJSUH5SGZ76Y7pFx1QBnXz09rU5Fbw==}
    engines: {node: ^14.17.0 || ^16.13.0 || >=18.0.0}

  fs.realpath@1.0.0:
    resolution: {integrity: sha512-OO0pH2lK6a0hZnAdau5ItzHPI6pUlvI7jMVnxUQRtw4owF2wk8lOSabtGDCTP4Ggrg2MbGnWO9X8K1t4+fGMDw==}

  fsevents@2.3.3:
    resolution: {integrity: sha512-5xoDfX+fL7faATnagmWPpbFtwh/R77WmMMqqHGS65C3vvB0YHrgF+B1YmZ3441tMj5n63k0212XNoJwzlhffQw==}
    engines: {node: ^8.16.0 || ^10.6.0 || >=11.0.0}
    os: [darwin]

  function-bind@1.1.2:
    resolution: {integrity: sha512-7XHNxH7qX9xG5mIwxkhumTox/MIRNcOgDrxWsMt2pAr23WHp6MrRlN7FBSFpCpr+oVO0F744iUgR82nJMfG2SA==}

  function.prototype.name@1.1.8:
    resolution: {integrity: sha512-e5iwyodOHhbMr/yNrc7fDYG4qlbIvI5gajyzPnb5TCwyhjApznQh1BMFou9b30SevY43gCJKXycoCBjMbsuW0Q==}
    engines: {node: '>= 0.4'}

  functions-have-names@1.2.3:
    resolution: {integrity: sha512-xckBUXyTIqT97tq2x2AMb+g163b5JFysYk0x4qxNFwbfQkmNZoiRHb6sPzI9/QV33WeuvVYBUIiD4NzNIyqaRQ==}

  gensync@1.0.0-beta.2:
    resolution: {integrity: sha512-3hN7NaskYvMDLQY55gnW3NQ+mesEAepTqlg+VEbj7zzqEMBVNhzcGYYeqFo/TlYz6eQiFcp1HcsCZO+nGgS8zg==}
    engines: {node: '>=6.9.0'}

  get-caller-file@2.0.5:
    resolution: {integrity: sha512-DyFP3BM/3YHTQOCUL/w0OZHR0lpKeGrxotcHWcqNEdnltqFwXVfhEBQ94eIo34AfQpo0rGki4cyIiftY06h2Fg==}
    engines: {node: 6.* || 8.* || >= 10.*}

  get-intrinsic@1.3.0:
    resolution: {integrity: sha512-9fSjSaos/fRIVIp+xSJlE6lfwhES7LNtKaCBIamHsjr2na1BiABJPo0mOjjz8GJDURarmCPGqaiVg5mfjb98CQ==}
    engines: {node: '>= 0.4'}

  get-nonce@1.0.1:
    resolution: {integrity: sha512-FJhYRoDaiatfEkUK8HKlicmu/3SGFD51q3itKDGoSTysQJBnfOcxU5GxnhE1E6soB76MbT0MBtnKJuXyAx+96Q==}
    engines: {node: '>=6'}

  get-proto@1.0.1:
    resolution: {integrity: sha512-sTSfBjoXBp89JvIKIefqw7U2CCebsc74kiY6awiGogKtoSGbgjYE/G/+l9sF3MWFPNc9IcoOC4ODfKHfxFmp0g==}
    engines: {node: '>= 0.4'}

  get-stream@5.2.0:
    resolution: {integrity: sha512-nBF+F1rAZVCu/p7rjzgA+Yb4lfYXrpl7a6VmJrU8wF9I1CKvP/QwPNZHnOlwbTkY6dvtFIzFMSyQXbLoTQPRpA==}
    engines: {node: '>=8'}

  get-symbol-description@1.1.0:
    resolution: {integrity: sha512-w9UMqWwJxHNOvoNzSJ2oPF5wvYcvP7jUvYzhp67yEhTi17ZDBBC1z9pTdGuzjD+EFIqLSYRweZjqfiPzQ06Ebg==}
    engines: {node: '>= 0.4'}

  get-tsconfig@4.10.1:
    resolution: {integrity: sha512-auHyJ4AgMz7vgS8Hp3N6HXSmlMdUyhSUrfBF16w153rxtLIEOE+HGqaBppczZvnHLqQJfiHotCYpNhl0lUROFQ==}

  github-from-package@0.0.0:
    resolution: {integrity: sha512-SyHy3T1v2NUXn29OsWdxmK6RwHD+vkj3v8en8AOBZ1wBQ/hCAQ5bAQTD02kW4W9tUp/3Qh6J8r9EvntiyCmOOw==}

  glob-parent@5.1.2:
    resolution: {integrity: sha512-AOIgSQCepiJYwP3ARnGx+5VnTu2HBYdzbGP45eLw1vr3zB3vZLeyed1sC9hnbcOc9/SrMyM5RPQrkGz4aS9Zow==}
    engines: {node: '>= 6'}

  glob-parent@6.0.2:
    resolution: {integrity: sha512-XxwI8EOhVQgWp6iDL+3b0r86f4d6AX6zSU55HfB4ydCEuXLXc5FcYeOu+nnGftS4TEju/11rt4KJPTMgbfmv4A==}
    engines: {node: '>=10.13.0'}

  glob@10.4.5:
    resolution: {integrity: sha512-7Bv8RF0k6xjo7d4A/PxYLbUCfb6c+Vpd2/mB2yRDlew7Jb5hEXiCD9ibfO7wpk8i4sevK6DFny9h7EYbM3/sHg==}
    hasBin: true

  glob@7.2.3:
    resolution: {integrity: sha512-nFR0zLpU2YCaRxwoCJvL6UvCH2JFyFVIvwTLsIf21AuHlMskA1hhTdk+LlYJtOlYt9v6dvszD2BGRqBL+iQK9Q==}
    deprecated: Glob versions prior to v9 are no longer supported

  glob@8.1.0:
    resolution: {integrity: sha512-r8hpEjiQEYlF2QU0df3dS+nxxSIreXQS1qRhMJM0Q5NDdR386C7jb7Hwwod8Fgiuex+k0GFjgft18yvxm5XoCQ==}
    engines: {node: '>=12'}
    deprecated: Glob versions prior to v9 are no longer supported

  global-agent@3.0.0:
    resolution: {integrity: sha512-PT6XReJ+D07JvGoxQMkT6qji/jVNfX/h364XHZOWeRzy64sSFr+xJ5OX7LI3b4MPQzdL4H8Y8M0xzPpsVMwA8Q==}
    engines: {node: '>=10.0'}

  globals@14.0.0:
    resolution: {integrity: sha512-oahGvuMGQlPw/ivIYBjVSrWAfWLBeku5tpPE2fOPLi+WHffIWbuh2tCjhyQhTBPMf5E9jDEH4FOmTYgYwbKwtQ==}
    engines: {node: '>=18'}

  globalthis@1.0.4:
    resolution: {integrity: sha512-DpLKbNU4WylpxJykQujfCcwYWiV/Jhm50Goo0wrVILAv5jOr9d+H+UR3PhSCD2rCCEIg0uc+G+muBTwD54JhDQ==}
    engines: {node: '>= 0.4'}

  gopd@1.2.0:
    resolution: {integrity: sha512-ZUKRh6/kUFoAiTAtTYPZJ3hw9wNxx+BIBOijnlG9PnrJsCcSjs1wyyD6vJpaYtgnzDrKYRSqf3OO6Rfa93xsRg==}
    engines: {node: '>= 0.4'}

  got@11.8.6:
    resolution: {integrity: sha512-6tfZ91bOr7bOXnK7PRDCGBLa1H4U080YHNaAQ2KsMGlLEzRbk44nsZF2E1IeRc3vtJHPVbKCYgdFbaGO2ljd8g==}
    engines: {node: '>=10.19.0'}

  graceful-fs@4.2.11:
    resolution: {integrity: sha512-RbJ5/jmFcNNCcDV5o9eTnBLJ/HszWV0P73bc+Ff4nS/rJj+YaS6IGyiOL0VoBYX+l1Wrl3k63h/KrH+nhJ0XvQ==}

  graphemer@1.4.0:
    resolution: {integrity: sha512-EtKwoO6kxCL9WO5xipiHTZlSzBm7WLT627TqC/uVRd0HKmq8NXyebnNYxDoBi7wt8eTWrUrKXCOVaFq9x1kgag==}

  gzip-size@6.0.0:
    resolution: {integrity: sha512-ax7ZYomf6jqPTQ4+XCpUGyXKHk5WweS+e05MBO4/y3WJ5RkmPXNKvX+bx1behVILVwr6JSQvZAku021CHPXG3Q==}
    engines: {node: '>=10'}

  has-bigints@1.1.0:
    resolution: {integrity: sha512-R3pbpkcIqv2Pm3dUwgjclDRVmWpTJW2DcMzcIhEXEx1oh/CEMObMm3KLmRJOdvhM7o4uQBnwr8pzRK2sJWIqfg==}
    engines: {node: '>= 0.4'}

  has-flag@4.0.0:
    resolution: {integrity: sha512-EykJT/Q1KjTWctppgIAgfSO0tKVuZUjhgMr17kqTumMl6Afv3EISleU7qZUzoXDFTAHTDC4NOoG/ZxU3EvlMPQ==}
    engines: {node: '>=8'}

  has-property-descriptors@1.0.2:
    resolution: {integrity: sha512-55JNKuIW+vq4Ke1BjOTjM2YctQIvCT7GFzHwmfZPGo5wnrgkid0YQtnAleFSqumZm4az3n2BS+erby5ipJdgrg==}

  has-proto@1.2.0:
    resolution: {integrity: sha512-KIL7eQPfHQRC8+XluaIw7BHUwwqL19bQn4hzNgdr+1wXoU0KKj6rufu47lhY7KbJR2C6T6+PfyN0Ea7wkSS+qQ==}
    engines: {node: '>= 0.4'}

  has-symbols@1.1.0:
    resolution: {integrity: sha512-1cDNdwJ2Jaohmb3sg4OmKaMBwuC48sYni5HUw2DvsC8LjGTLK9h+eb1X6RyuOHe4hT0ULCW68iomhjUoKUqlPQ==}
    engines: {node: '>= 0.4'}

  has-tostringtag@1.0.2:
    resolution: {integrity: sha512-NqADB8VjPFLM2V0VvHUewwwsw0ZWBaIdgo+ieHtK3hasLz4qeCRjYcqfB6AQrBggRKppKF8L52/VqdVsO47Dlw==}
    engines: {node: '>= 0.4'}

  hasown@2.0.2:
    resolution: {integrity: sha512-0hJU9SCPvmMzIBdZFqNPXWa6dqh7WdH0cII9y+CyS8rG3nL48Bclra9HmKhVVUHyPWNH5Y7xDwAB7bfgSjkUMQ==}
    engines: {node: '>= 0.4'}

  hermes-estree@0.25.1:
    resolution: {integrity: sha512-0wUoCcLp+5Ev5pDW2OriHC2MJCbwLwuRx+gAqMTOkGKJJiBCLjtrvy4PWUGn6MIVefecRpzoOZ/UV6iGdOr+Cw==}

  hermes-parser@0.25.1:
    resolution: {integrity: sha512-6pEjquH3rqaI6cYAXYPcz9MS4rY6R4ngRgrgfDshRptUZIc3lw0MCIJIGDj9++mfySOuPTHB4nrSW99BCvOPIA==}

  hosted-git-info@4.1.0:
    resolution: {integrity: sha512-kyCuEOWjJqZuDbRHzL8V93NzQhwIB71oFWSyzVo+KPZI+pnQPPxucdkrOZvkLRnrf5URsQM+IJ09Dw29cRALIA==}
    engines: {node: '>=10'}

  html-escaper@2.0.2:
    resolution: {integrity: sha512-H2iMtd0I4Mt5eYiapRdIDjp+XzelXQ0tFE4JS7YFwFevXXMmOp9myNrUvCg0D6ws8iqkRPBfKHgbwig1SmlLfg==}

  htmlparser2@10.0.0:
    resolution: {integrity: sha512-TwAZM+zE5Tq3lrEHvOlvwgj1XLWQCtaaibSN11Q+gGBAS7Y1uZSWwXXRe4iF6OXnaq1riyQAPFOBtYc77Mxq0g==}

  http-cache-semantics@4.2.0:
    resolution: {integrity: sha512-dTxcvPXqPvXBQpq5dUr6mEMJX4oIEFv6bwom3FDwKRDsuIjjJGANqhBuoAn9c1RQJIdAKav33ED65E2ys+87QQ==}

  http-errors@2.0.0:
    resolution: {integrity: sha512-FtwrG/euBzaEjYeRqOgly7G0qviiXoJWnvEH2Z1plBdXgbyjv34pHTSb9zoeHMyDy33+DWy5Wt9Wo+TURtOYSQ==}
    engines: {node: '>= 0.8'}

  http-proxy-agent@5.0.0:
    resolution: {integrity: sha512-n2hY8YdoRE1i7r6M0w9DIw5GgZN0G25P8zLCRQ8rjXtTU3vsNFBI/vWK/UIeE6g5MUUz6avwAPXmL6Fy9D/90w==}
    engines: {node: '>= 6'}

  http-proxy-agent@7.0.2:
    resolution: {integrity: sha512-T1gkAiYYDWYx3V5Bmyu7HcfcvL7mUrTWiM6yOfa3PIphViJ/gFPbvidQ+veqSOHci/PxBcDabeUNCzpOODJZig==}
    engines: {node: '>= 14'}

  http2-wrapper@1.0.3:
    resolution: {integrity: sha512-V+23sDMr12Wnz7iTcDeJr3O6AIxlnvT/bmaAAAP/Xda35C90p9599p0F1eHR/N1KILWSoWVAiOMFjBBXaXSMxg==}
    engines: {node: '>=10.19.0'}

  https-proxy-agent@5.0.1:
    resolution: {integrity: sha512-dFcAjpTQFgoLMzC2VwU+C/CbS7uRL0lWmxDITmqm7C+7F0Odmj6s9l6alZc6AELXhrnggM2CeWSXHGOdX2YtwA==}
    engines: {node: '>= 6'}

  https-proxy-agent@7.0.6:
    resolution: {integrity: sha512-vK9P5/iUfdl95AI+JVyUuIcVtd4ofvtrOr3HNtM2yxC9bnMbEdp3x01OhQNnjb8IJYi38VlTE3mBXwcfvywuSw==}
    engines: {node: '>= 14'}

  humanize-ms@1.2.1:
    resolution: {integrity: sha512-Fl70vYtsAFb/C06PTS9dZBo7ihau+Tu/DNCk/OyHhea07S+aeMWpFFkUaXRa8fI+ScZbEI8dfSxwY7gxZ9SAVQ==}

  iconv-corefoundation@1.1.7:
    resolution: {integrity: sha512-T10qvkw0zz4wnm560lOEg0PovVqUXuOFhhHAkixw8/sycy7TJt7v/RrkEKEQnAw2viPSJu6iAkErxnzR0g8PpQ==}
    engines: {node: ^8.11.2 || >=10}
    os: [darwin]

  iconv-lite@0.4.24:
    resolution: {integrity: sha512-v3MXnZAcvnywkTUEZomIActle7RXXeedOR31wwl7VlyoXO4Qi9arvSenNQWne1TcRwhCL1HwLI21bEqdpj8/rA==}
    engines: {node: '>=0.10.0'}

  iconv-lite@0.6.3:
    resolution: {integrity: sha512-4fCk79wshMdzMp2rH06qWrJE4iolqLhCUH+OiuIgU++RB0+94NlDL81atO7GX55uUKueo0txHNtvEyI6D7WdMw==}
    engines: {node: '>=0.10.0'}

  iconv-lite@0.7.0:
    resolution: {integrity: sha512-cf6L2Ds3h57VVmkZe+Pn+5APsT7FpqJtEhhieDCvrE2MK5Qk9MyffgQyuxQTm6BChfeZNtcOLHp9IcWRVcIcBQ==}
    engines: {node: '>=0.10.0'}

  ieee754@1.2.1:
    resolution: {integrity: sha512-dcyqhDvX1C46lXZcVqCpK+FtMRQVdIMN6/Df5js2zouUsqG7I6sFxitIC+7KYK29KdXOLHdu9zL4sFnoVQnqaA==}

  ignore@5.3.2:
    resolution: {integrity: sha512-hsBTNUqQTDwkWtcdYI2i06Y/nUBEsNEDJKjWdigLvegy8kDuJAS8uRlpkkcQpyEXL0Z/pjDy5HBmMjRCJ2gq+g==}
    engines: {node: '>= 4'}

  ignore@7.0.5:
    resolution: {integrity: sha512-Hs59xBNfUIunMFgWAbGX5cq6893IbWg4KnrjbYwX3tx0ztorVgTDA6B2sxf8ejHJ4wz8BqGUMYlnzNBer5NvGg==}
    engines: {node: '>= 4'}

  import-fresh@3.3.1:
    resolution: {integrity: sha512-TR3KfrTZTYLPB6jUjfx6MF9WcWrHL9su5TObK4ZkYgBdWKPOFoSoQIdEuTuR82pmtxH2spWG9h6etwfr1pLBqQ==}
    engines: {node: '>=6'}

  imurmurhash@0.1.4:
    resolution: {integrity: sha512-JmXMZ6wuvDmLiHEml9ykzqO6lwFbof0GG4IkcGaENdCRDDmMVnny7s5HsIgHCbaq0w2MyPhDqkhTUgS2LU2PHA==}
    engines: {node: '>=0.8.19'}

  indent-string@4.0.0:
    resolution: {integrity: sha512-EdDDZu4A2OyIK7Lr/2zG+w5jmbuk1DVBnEwREQvBzspBJkCEbRa8GxU1lghYcaGJCnRWibjDXlq779X1/y5xwg==}
    engines: {node: '>=8'}

  infer-owner@1.0.4:
    resolution: {integrity: sha512-IClj+Xz94+d7irH5qRyfJonOdfTzuDaifE6ZPWfx0N0+/ATZCbuTPq2prFl526urkQd90WyUKIh1DfBQ2hMz9A==}

  inflight@1.0.6:
    resolution: {integrity: sha512-k92I/b08q4wvFscXCLvqfsHCrjrF7yiXsQuIVvVE7N82W3+aqpzuUdBbfhWcy/FZR3/4IgflMgKLOsvPDrGCJA==}
    deprecated: This module is not supported, and leaks memory. Do not use it. Check out lru-cache if you want a good and tested way to coalesce async requests by a key value, which is much more comprehensive and powerful.

  inherits@2.0.4:
    resolution: {integrity: sha512-k/vGaX4/Yla3WzyMCvTQOXYeIHvqOKtnqBduzTHpzpQZzAskKMhZ2K+EnBiSM9zGSoIFeMpXKxa4dYeZIQqewQ==}

  ini@1.3.8:
    resolution: {integrity: sha512-JV/yugV2uzW5iMRSiZAyDtQd+nxtUnjeLt0acNdw98kKLrvuRVyB80tsREOE7yvGVgalhZ6RNXCmEHkUKBKxew==}

  internal-slot@1.1.0:
    resolution: {integrity: sha512-4gd7VpWNQNB4UKKCFFVcp1AVv+FMOgs9NKzjHKusc8jTMhd5eL1NqQqOpE0KzMds804/yHlglp3uxgluOqAPLw==}
    engines: {node: '>= 0.4'}

  ip-address@10.0.1:
    resolution: {integrity: sha512-NWv9YLW4PoW2B7xtzaS3NCot75m6nK7Icdv0o3lfMceJVRfSoQwqD4wEH5rLwoKJwUiZ/rfpiVBhnaF0FK4HoA==}
    engines: {node: '>= 12'}

  ipaddr.js@1.9.1:
    resolution: {integrity: sha512-0KI/607xoxSToH7GjN1FfSbLoU0+btTicjsQSWQlh/hZykN8KpmMf7uYwPW3R+akZ6R/w18ZlXSHBYXiYUPO3g==}
    engines: {node: '>= 0.10'}

  is-array-buffer@3.0.5:
    resolution: {integrity: sha512-DDfANUiiG2wC1qawP66qlTugJeL5HyzMpfr8lLK+jMQirGzNod0B12cFB/9q838Ru27sBwfw78/rdoU7RERz6A==}
    engines: {node: '>= 0.4'}

  is-async-function@2.1.1:
    resolution: {integrity: sha512-9dgM/cZBnNvjzaMYHVoxxfPj2QXt22Ev7SuuPrs+xav0ukGB0S6d4ydZdEiM48kLx5kDV+QBPrpVnFyefL8kkQ==}
    engines: {node: '>= 0.4'}

  is-bigint@1.1.0:
    resolution: {integrity: sha512-n4ZT37wG78iz03xPRKJrHTdZbe3IicyucEtdRsV5yglwc3GyUfbAfpSeD0FJ41NbUNSt5wbhqfp1fS+BgnvDFQ==}
    engines: {node: '>= 0.4'}

  is-boolean-object@1.2.2:
    resolution: {integrity: sha512-wa56o2/ElJMYqjCjGkXri7it5FbebW5usLw/nPmCMs5DeZ7eziSYZhSmPRn0txqeW4LnAmQQU7FgqLpsEFKM4A==}
    engines: {node: '>= 0.4'}

  is-bun-module@2.0.0:
    resolution: {integrity: sha512-gNCGbnnnnFAUGKeZ9PdbyeGYJqewpmc2aKHUEMO5nQPWU9lOmv7jcmQIv+qHD8fXW6W7qfuCwX4rY9LNRjXrkQ==}

  is-callable@1.2.7:
    resolution: {integrity: sha512-1BC0BVFhS/p0qtw6enp8e+8OD0UrK0oFLztSjNzhcKA3WDuJxxAPXzPuPtKkjEY9UUoEWlX/8fgKeu2S8i9JTA==}
    engines: {node: '>= 0.4'}

  is-ci@3.0.1:
    resolution: {integrity: sha512-ZYvCgrefwqoQ6yTyYUbQu64HsITZ3NfKX1lzaEYdkTDcfKzzCI/wthRRYKkdjHKFVgNiXKAKm65Zo1pk2as/QQ==}
    hasBin: true

  is-core-module@2.16.1:
    resolution: {integrity: sha512-UfoeMA6fIJ8wTYFEUjelnaGI67v6+N7qXJEvQuIGa99l4xsCruSYOVSQ0uPANn4dAzm8lkYPaKLrrijLq7x23w==}
    engines: {node: '>= 0.4'}

  is-data-view@1.0.2:
    resolution: {integrity: sha512-RKtWF8pGmS87i2D6gqQu/l7EYRlVdfzemCJN/P3UOs//x1QE7mfhvzHIApBTRf7axvT6DMGwSwBXYCT0nfB9xw==}
    engines: {node: '>= 0.4'}

  is-date-object@1.1.0:
    resolution: {integrity: sha512-PwwhEakHVKTdRNVOw+/Gyh0+MzlCl4R6qKvkhuvLtPMggI1WAHt9sOwZxQLSGpUaDnrdyDsomoRgNnCfKNSXXg==}
    engines: {node: '>= 0.4'}

  is-extglob@2.1.1:
    resolution: {integrity: sha512-SbKbANkN603Vi4jEZv49LeVJMn4yGwsbzZworEoyEiutsN3nJYdbO36zfhGJ6QEDpOZIFkDtnq5JRxmvl3jsoQ==}
    engines: {node: '>=0.10.0'}

  is-finalizationregistry@1.1.1:
    resolution: {integrity: sha512-1pC6N8qWJbWoPtEjgcL2xyhQOP491EQjeUo3qTKcmV8YSDDJrOepfG8pcC7h/QgnQHYSv0mJ3Z/ZWxmatVrysg==}
    engines: {node: '>= 0.4'}

  is-fullwidth-code-point@3.0.0:
    resolution: {integrity: sha512-zymm5+u+sCsSWyD9qNaejV3DFvhCKclKdizYaJUuHA83RLjb7nSuGnddCHGv0hk+KY7BMAlsWeK4Ueg6EV6XQg==}
    engines: {node: '>=8'}

  is-generator-function@1.1.0:
    resolution: {integrity: sha512-nPUB5km40q9e8UfN/Zc24eLlzdSf9OfKByBw9CIdw4H1giPMeA0OIJvbchsCu4npfI2QcMVBsGEBHKZ7wLTWmQ==}
    engines: {node: '>= 0.4'}

  is-glob@4.0.3:
    resolution: {integrity: sha512-xelSayHH36ZgE7ZWhli7pW34hNbNl8Ojv5KVmkJD4hBdD3th8Tfk9vYasLM+mXWOZhFkgZfxhLSnrwRr4elSSg==}
    engines: {node: '>=0.10.0'}

  is-interactive@1.0.0:
    resolution: {integrity: sha512-2HvIEKRoqS62guEC+qBjpvRubdX910WCMuJTZ+I9yvqKU2/12eSL549HMwtabb4oupdj2sMP50k+XJfB/8JE6w==}
    engines: {node: '>=8'}

  is-lambda@1.0.1:
    resolution: {integrity: sha512-z7CMFGNrENq5iFB9Bqo64Xk6Y9sg+epq1myIcdHaGnbMTYOxvzsEtdYqQUylB7LxfkvgrrjP32T6Ywciio9UIQ==}

  is-map@2.0.3:
    resolution: {integrity: sha512-1Qed0/Hr2m+YqxnM09CjA2d/i6YZNfF6R2oRAOj36eUdS6qIV/huPJNSEpKbupewFs+ZsJlxsjjPbc0/afW6Lw==}
    engines: {node: '>= 0.4'}

  is-negative-zero@2.0.3:
    resolution: {integrity: sha512-5KoIu2Ngpyek75jXodFvnafB6DJgr3u8uuK0LEZJjrU19DrMD3EVERaR8sjz8CCGgpZvxPl9SuE1GMVPFHx1mw==}
    engines: {node: '>= 0.4'}

  is-number-object@1.1.1:
    resolution: {integrity: sha512-lZhclumE1G6VYD8VHe35wFaIif+CTy5SJIi5+3y4psDgWu4wPDoBhF8NxUOinEc7pHgiTsT6MaBb92rKhhD+Xw==}
    engines: {node: '>= 0.4'}

  is-number@7.0.0:
    resolution: {integrity: sha512-41Cifkg6e8TylSpdtTpeLVMqvSBEVzTttHvERD741+pnZ8ANv0004MRL43QKPDlK9cGvNp6NZWZUBlbGXYxxng==}
    engines: {node: '>=0.12.0'}

  is-plain-object@5.0.0:
    resolution: {integrity: sha512-VRSzKkbMm5jMDoKLbltAkFQ5Qr7VDiTFGXxYFXXowVj387GeGNOCsOH6Msy00SGZ3Fp84b1Naa1psqgcCIEP5Q==}
    engines: {node: '>=0.10.0'}

  is-promise@4.0.0:
    resolution: {integrity: sha512-hvpoI6korhJMnej285dSg6nu1+e6uxs7zG3BYAm5byqDsgJNWwxzM6z6iZiAgQR4TJ30JmBTOwqZUw3WlyH3AQ==}

  is-regex@1.2.1:
    resolution: {integrity: sha512-MjYsKHO5O7mCsmRGxWcLWheFqN9DJ/2TmngvjKXihe6efViPqc274+Fx/4fYj/r03+ESvBdTXK0V6tA3rgez1g==}
    engines: {node: '>= 0.4'}

  is-set@2.0.3:
    resolution: {integrity: sha512-iPAjerrse27/ygGLxw+EBR9agv9Y6uLeYVJMu+QNCoouJ1/1ri0mGrcWpfCqFZuzzx3WjtwxG098X+n4OuRkPg==}
    engines: {node: '>= 0.4'}

  is-shared-array-buffer@1.0.4:
    resolution: {integrity: sha512-ISWac8drv4ZGfwKl5slpHG9OwPNty4jOWPRIhBpxOoD+hqITiwuipOQ2bNthAzwA3B4fIjO4Nln74N0S9byq8A==}
    engines: {node: '>= 0.4'}

  is-string@1.1.1:
    resolution: {integrity: sha512-BtEeSsoaQjlSPBemMQIrY1MY0uM6vnS1g5fmufYOtnxLGUZM2178PKbhsk7Ffv58IX+ZtcvoGwccYsh0PglkAA==}
    engines: {node: '>= 0.4'}

  is-symbol@1.1.1:
    resolution: {integrity: sha512-9gGx6GTtCQM73BgmHQXfDmLtfjjTUDSyoxTCbp5WtoixAhfgsDirWIcVQ/IHpvI5Vgd5i/J5F7B9cN/WlVbC/w==}
    engines: {node: '>= 0.4'}

  is-typed-array@1.1.15:
    resolution: {integrity: sha512-p3EcsicXjit7SaskXHs1hA91QxgTw46Fv6EFKKGS5DRFLD8yKnohjF3hxoju94b/OcMZoQukzpPpBE9uLVKzgQ==}
    engines: {node: '>= 0.4'}

  is-unicode-supported@0.1.0:
    resolution: {integrity: sha512-knxG2q4UC3u8stRGyAVJCOdxFmv5DZiRcdlIaAQXAbSfJya+OhopNotLQrstBhququ4ZpuKbDc/8S6mgXgPFPw==}
    engines: {node: '>=10'}

  is-weakmap@2.0.2:
    resolution: {integrity: sha512-K5pXYOm9wqY1RgjpL3YTkF39tni1XajUIkawTLUo9EZEVUFga5gSQJF8nNS7ZwJQ02y+1YCNYcMh+HIf1ZqE+w==}
    engines: {node: '>= 0.4'}

  is-weakref@1.1.1:
    resolution: {integrity: sha512-6i9mGWSlqzNMEqpCp93KwRS1uUOodk2OJ6b+sq7ZPDSy2WuI5NFIxp/254TytR8ftefexkWn5xNiHUNpPOfSew==}
    engines: {node: '>= 0.4'}

  is-weakset@2.0.4:
    resolution: {integrity: sha512-mfcwb6IzQyOKTs84CQMrOwW4gQcaTOAWJ0zzJCl2WSPDrWk/OzDaImWFH3djXhb24g4eudZfLRozAvPGw4d9hQ==}
    engines: {node: '>= 0.4'}

  isarray@2.0.5:
    resolution: {integrity: sha512-xHjhDr3cNBK0BzdUJSPXZntQUx/mwMS5Rw4A7lPJ90XGAO6ISP/ePDNuo0vhqOZU+UD5JoodwCAAoZQd3FeAKw==}

  isbinaryfile@4.0.10:
    resolution: {integrity: sha512-iHrqe5shvBUcFbmZq9zOQHBoeOhZJu6RQGrDpBgenUm/Am+F3JM2MgQj+rK3Z601fzrL5gLZWtAPH2OBaSVcyw==}
    engines: {node: '>= 8.0.0'}

  isbinaryfile@5.0.6:
    resolution: {integrity: sha512-I+NmIfBHUl+r2wcDd6JwE9yWje/PIVY/R5/CmV8dXLZd5K+L9X2klAOwfAHNnondLXkbHyTAleQAWonpTJBTtw==}
    engines: {node: '>= 18.0.0'}

  isexe@2.0.0:
    resolution: {integrity: sha512-RHxMLp9lnKHGHRng9QFhRCMbYAcVpn69smSGcq3f36xjgVVWThj4qqLbTLlq7Ssj8B+fIQ1EuCEGI2lKsyQeIw==}

  isexe@3.1.1:
    resolution: {integrity: sha512-LpB/54B+/2J5hqQ7imZHfdU31OlgQqx7ZicVlkm9kzg9/w8GKLEcFfJl/t7DCEDueOyBAD6zCCwTO6Fzs0NoEQ==}
    engines: {node: '>=16'}

  iterator.prototype@1.1.5:
    resolution: {integrity: sha512-H0dkQoCa3b2VEeKQBOxFph+JAbcrQdE7KC0UkqwpLmv2EC4P41QXP+rqo9wYodACiG5/WM5s9oDApTU8utwj9g==}
    engines: {node: '>= 0.4'}

  jackspeak@3.4.3:
    resolution: {integrity: sha512-OGlZQpz2yfahA/Rd1Y8Cd9SIEsqvXkLVoSw/cgwhnhFMDbsQFeZYoJJ7bIZBS9BcamUW96asq/npPWugM+RQBw==}

  jake@10.9.4:
    resolution: {integrity: sha512-wpHYzhxiVQL+IV05BLE2Xn34zW1S223hvjtqk0+gsPrwd/8JNLXJgZZM/iPFsYc1xyphF+6M6EvdE5E9MBGkDA==}
    engines: {node: '>=10'}
    hasBin: true

  jiti@2.6.0:
    resolution: {integrity: sha512-VXe6RjJkBPj0ohtqaO8vSWP3ZhAKo66fKrFNCll4BTcwljPLz03pCbaNKfzGP5MbrCYcbJ7v0nOYYwUzTEIdXQ==}
    hasBin: true

  js-tokens@4.0.0:
    resolution: {integrity: sha512-RdJUflcE3cUzKiMqQgsCu06FPu9UdIJO0beYbPhHN4k6apgJtifcoCtT9bcxOpYBtpD2kCM6Sbzg4CausW/PKQ==}

  js-yaml@4.1.0:
    resolution: {integrity: sha512-wpxZs9NoxZaJESJGIZTyDEaYpl0FKSA+FB9aJiyemKhMwkxQg63h4T1KJgUGHpTqPDNRcmmYLugrRjJlBtWvRA==}
    hasBin: true

  jsesc@3.1.0:
    resolution: {integrity: sha512-/sM3dO2FOzXjKQhJuo0Q173wf2KOo8t4I8vHy6lF9poUp7bKT0/NHE8fPX23PwfhnykfqnC2xRxOnVw5XuGIaA==}
    engines: {node: '>=6'}
    hasBin: true

  json-buffer@3.0.1:
    resolution: {integrity: sha512-4bV5BfR2mqfQTJm+V5tPPdf+ZpuhiIvTuAB5g8kcrXOZpTT/QwwVRWBywX1ozr6lEuPdbHxwaJlm9G6mI2sfSQ==}

  json-schema-traverse@0.4.1:
    resolution: {integrity: sha512-xbbCH5dCYU5T8LcEhhuh7HJ88HXuW3qsI3Y0zOZFKfZEHcpWiHU/Jxzk629Brsab/mMiHQti9wMP+845RPe3Vg==}

  json-stable-stringify-without-jsonify@1.0.1:
    resolution: {integrity: sha512-Bdboy+l7tA3OGW6FjyFHWkP5LuByj1Tk33Ljyq0axyzdk9//JSi2u3fP1QSmd1KNwq6VOKYGlAu87CisVir6Pw==}

  json-stringify-safe@5.0.1:
    resolution: {integrity: sha512-ZClg6AaYvamvYEE82d3Iyd3vSSIjQ+odgjaTzRuO3s7toCdFKczob2i0zCh7JE8kWn17yvAWhUVxvqGwUalsRA==}

  json5@1.0.2:
    resolution: {integrity: sha512-g1MWMLBiz8FKi1e4w0UyVL3w+iJceWAFBAaBnnGKOpNa5f8TLktkbre1+s6oICydWAm+HRUGTmI+//xv2hvXYA==}
    hasBin: true

  json5@2.2.3:
    resolution: {integrity: sha512-XmOWe7eyHYH14cLdVPoyg+GOH3rYX++KpzrylJwSW98t3Nk+U8XOl8FWKOgwtzdb8lXGf6zYwDUzeHMWfxasyg==}
    engines: {node: '>=6'}
    hasBin: true

  jsonfile@4.0.0:
    resolution: {integrity: sha512-m6F1R3z8jjlf2imQHS2Qez5sjKWQzbuuhuJ/FKYFRZvPE3PuHcSMVZzfsLhGVOkfd20obL5SWEBew5ShlquNxg==}

  jsonfile@6.2.0:
    resolution: {integrity: sha512-FGuPw30AdOIUTRMC2OMRtQV+jkVj2cfPqSeWXv1NEAJ1qZ5zb1X6z1mFhbfOB/iy3ssJCD+3KuZ8r8C3uVFlAg==}

  jsx-ast-utils@3.3.5:
    resolution: {integrity: sha512-ZZow9HBI5O6EPgSJLUb8n2NKgmVWTwCvHGwFuJlMjvLFqlGG6pjirPhtdsseaLZjSibD8eegzmYpUZwoIlj2cQ==}
    engines: {node: '>=4.0'}

  keyv@4.5.4:
    resolution: {integrity: sha512-oxVHkHR/EJf2CNXnWxRLW6mg7JyCCUcG0DtEGmL2ctUo1PNTin1PUil+r/+4r5MpVgC/fn1kjsx7mjSujKqIpw==}

  language-subtag-registry@0.3.23:
    resolution: {integrity: sha512-0K65Lea881pHotoGEa5gDlMxt3pctLi2RplBb7Ezh4rRdLEOtgi7n4EwK9lamnUCkKBqaeKRVebTq6BAxSkpXQ==}

  language-tags@1.0.9:
    resolution: {integrity: sha512-MbjN408fEndfiQXbFQ1vnd+1NoLDsnQW41410oQBXiyXDMYH5z505juWa4KUE1LqxRC7DgOgZDbKLxHIwm27hA==}
    engines: {node: '>=0.10'}

  lazy-val@1.0.5:
    resolution: {integrity: sha512-0/BnGCCfyUMkBpeDgWihanIAF9JmZhHBgUhEqzvf+adhNGLoP6TaiI5oF8oyb3I45P+PcnrqihSf01M0l0G5+Q==}

  levn@0.4.1:
    resolution: {integrity: sha512-+bT2uH4E5LGE7h/n3evcS/sQlJXCpIp6ym8OWJ5eV6+67Dsql/LaaT7qJBAt2rzfoa/5QBGBhxDix1dMt2kQKQ==}
    engines: {node: '>= 0.8.0'}

  lightningcss-darwin-arm64@1.30.1:
    resolution: {integrity: sha512-c8JK7hyE65X1MHMN+Viq9n11RRC7hgin3HhYKhrMyaXflk5GVplZ60IxyoVtzILeKr+xAJwg6zK6sjTBJ0FKYQ==}
    engines: {node: '>= 12.0.0'}
    cpu: [arm64]
    os: [darwin]

  lightningcss-darwin-x64@1.30.1:
    resolution: {integrity: sha512-k1EvjakfumAQoTfcXUcHQZhSpLlkAuEkdMBsI/ivWw9hL+7FtilQc0Cy3hrx0AAQrVtQAbMI7YjCgYgvn37PzA==}
    engines: {node: '>= 12.0.0'}
    cpu: [x64]
    os: [darwin]

  lightningcss-freebsd-x64@1.30.1:
    resolution: {integrity: sha512-kmW6UGCGg2PcyUE59K5r0kWfKPAVy4SltVeut+umLCFoJ53RdCUWxcRDzO1eTaxf/7Q2H7LTquFHPL5R+Gjyig==}
    engines: {node: '>= 12.0.0'}
    cpu: [x64]
    os: [freebsd]

  lightningcss-linux-arm-gnueabihf@1.30.1:
    resolution: {integrity: sha512-MjxUShl1v8pit+6D/zSPq9S9dQ2NPFSQwGvxBCYaBYLPlCWuPh9/t1MRS8iUaR8i+a6w7aps+B4N0S1TYP/R+Q==}
    engines: {node: '>= 12.0.0'}
    cpu: [arm]
    os: [linux]

  lightningcss-linux-arm64-gnu@1.30.1:
    resolution: {integrity: sha512-gB72maP8rmrKsnKYy8XUuXi/4OctJiuQjcuqWNlJQ6jZiWqtPvqFziskH3hnajfvKB27ynbVCucKSm2rkQp4Bw==}
    engines: {node: '>= 12.0.0'}
    cpu: [arm64]
    os: [linux]

  lightningcss-linux-arm64-musl@1.30.1:
    resolution: {integrity: sha512-jmUQVx4331m6LIX+0wUhBbmMX7TCfjF5FoOH6SD1CttzuYlGNVpA7QnrmLxrsub43ClTINfGSYyHe2HWeLl5CQ==}
    engines: {node: '>= 12.0.0'}
    cpu: [arm64]
    os: [linux]

  lightningcss-linux-x64-gnu@1.30.1:
    resolution: {integrity: sha512-piWx3z4wN8J8z3+O5kO74+yr6ze/dKmPnI7vLqfSqI8bccaTGY5xiSGVIJBDd5K5BHlvVLpUB3S2YCfelyJ1bw==}
    engines: {node: '>= 12.0.0'}
    cpu: [x64]
    os: [linux]

  lightningcss-linux-x64-musl@1.30.1:
    resolution: {integrity: sha512-rRomAK7eIkL+tHY0YPxbc5Dra2gXlI63HL+v1Pdi1a3sC+tJTcFrHX+E86sulgAXeI7rSzDYhPSeHHjqFhqfeQ==}
    engines: {node: '>= 12.0.0'}
    cpu: [x64]
    os: [linux]

  lightningcss-win32-arm64-msvc@1.30.1:
    resolution: {integrity: sha512-mSL4rqPi4iXq5YVqzSsJgMVFENoa4nGTT/GjO2c0Yl9OuQfPsIfncvLrEW6RbbB24WtZ3xP/2CCmI3tNkNV4oA==}
    engines: {node: '>= 12.0.0'}
    cpu: [arm64]
    os: [win32]

  lightningcss-win32-x64-msvc@1.30.1:
    resolution: {integrity: sha512-PVqXh48wh4T53F/1CCu8PIPCxLzWyCnn/9T5W1Jpmdy5h9Cwd+0YQS6/LwhHXSafuc61/xg9Lv5OrCby6a++jg==}
    engines: {node: '>= 12.0.0'}
    cpu: [x64]
    os: [win32]

  lightningcss@1.30.1:
    resolution: {integrity: sha512-xi6IyHML+c9+Q3W0S4fCQJOym42pyurFiJUHEcEyHS0CeKzia4yZDEsLlqOFykxOdHpNy0NmvVO31vcSqAxJCg==}
    engines: {node: '>= 12.0.0'}

  locate-path@6.0.0:
    resolution: {integrity: sha512-iPZK6eYjbxRu3uB4/WZ3EsEIMJFMqAoopl3R+zuq0UjcAm/MO6KCweDgPfP3elTztoKP3KtnVHxTn2NHBSDVUw==}
    engines: {node: '>=10'}

  lodash.merge@4.6.2:
    resolution: {integrity: sha512-0KpjqXRVvrYyCsX1swR/XTK0va6VQkQM6MNo7PqW77ByjAhoARA8EfrP1N4+KlKj8YS0ZUCtRT/YUuhyYDujIQ==}

  lodash@4.17.21:
    resolution: {integrity: sha512-v2kDEe57lecTulaDIuNTPy3Ry4gLGJ6Z1O3vE1krgXZNrsQ+LFTGHVxVjcXPs17LhbZVGedAJv8XZ1tvj5FvSg==}

  log-symbols@4.1.0:
    resolution: {integrity: sha512-8XPvpAA8uyhfteu8pIvQxpJZ7SYYdpUivZpGy6sFsBuKRY/7rQGavedeB8aK+Zkyq6upMFVL/9AW6vOYzfRyLg==}
    engines: {node: '>=10'}

  loose-envify@1.4.0:
    resolution: {integrity: sha512-lyuxPGr/Wfhrlem2CL/UcnUc1zcqKAImBDzukY7Y5F/yQiNdko6+fRLevlw1HgMySw7f611UIY408EtxRSoK3Q==}
    hasBin: true

  lowercase-keys@2.0.0:
    resolution: {integrity: sha512-tqNXrS78oMOE73NMxK4EMLQsQowWf8jKooH9g7xPavRT706R6bkQJ6DY2Te7QukaZsulxa30wQ7bk0pm4XiHmA==}
    engines: {node: '>=8'}

  lru-cache@10.4.3:
    resolution: {integrity: sha512-JNAzZcXrCt42VGLuYz0zfAzDfAvJWW6AfYlDBQyDV5DClI2m5sAmK+OIO7s59XfsRsWHp02jAJrRadPRGTt6SQ==}

  lru-cache@5.1.1:
    resolution: {integrity: sha512-KpNARQA3Iwv+jTA0utUVVbrh+Jlrr1Fv0e56GGzAFOXN7dk/FviaDW8LHmK52DlcH4WP2n6gI8vN1aesBFgo9w==}

  lru-cache@6.0.0:
    resolution: {integrity: sha512-Jo6dJ04CmSjuznwJSS3pUeWmd/H0ffTlkXXgwZi+eq1UCmqQwCh+eLsYOYCwY991i2Fah4h1BEMCx4qThGbsiA==}
    engines: {node: '>=10'}

  lru-cache@7.18.3:
    resolution: {integrity: sha512-jumlc0BIUrS3qJGgIkWZsyfAM7NCWiBcCDhnd+3NNM5KbBmLTgHVfWBcg6W+rLUsIpzpERPsvwUP7CckAQSOoA==}
    engines: {node: '>=12'}

  lucide-react@0.544.0:
    resolution: {integrity: sha512-t5tS44bqd825zAW45UQxpG2CvcC4urOwn2TrwSH8u+MjeE+1NnWl6QqeQ/6NdjMqdOygyiT9p3Ev0p1NJykxjw==}
    peerDependencies:
      react: ^16.5.1 || ^17.0.0 || ^18.0.0 || ^19.0.0

  magic-string@0.30.19:
    resolution: {integrity: sha512-2N21sPY9Ws53PZvsEpVtNuSW+ScYbQdp4b9qUaL+9QkHUrGFKo56Lg9Emg5s9V/qrtNBmiR01sYhUOwu3H+VOw==}

  make-fetch-happen@10.2.1:
    resolution: {integrity: sha512-NgOPbRiaQM10DYXvN3/hhGVI2M5MtITFryzBGxHM5p4wnFxsVCbxkrBrDsk+EZ5OB4jEOT7AjDxtdF+KVEFT7w==}
    engines: {node: ^12.13.0 || ^14.15.0 || >=16.0.0}

  make-fetch-happen@14.0.3:
    resolution: {integrity: sha512-QMjGbFTP0blj97EeidG5hk/QhKQ3T4ICckQGLgz38QF7Vgbk6e6FTARN8KhKxyBbWn8R0HU+bnw8aSoFPD4qtQ==}
    engines: {node: ^18.17.0 || >=20.5.0}

  matcher@3.0.0:
    resolution: {integrity: sha512-OkeDaAZ/bQCxeFAozM55PKcKU0yJMPGifLwV4Qgjitu+5MoAfSQN4lsLJeXZ1b8w0x+/Emda6MZgXS1jvsapng==}
    engines: {node: '>=10'}

  math-intrinsics@1.1.0:
    resolution: {integrity: sha512-/IXtbwEk5HTPyEwyKX6hGkYXxM9nbj64B+ilVJnC/R6B0pH5G4V3b0pVbL7DBj4tkhBAppbQUlf6F6Xl9LHu1g==}
    engines: {node: '>= 0.4'}

  media-typer@0.3.0:
    resolution: {integrity: sha512-dq+qelQ9akHpcOl/gUVRTxVIOkAJ1wR3QAvb4RsVjS8oVoFjDGTc679wJYmUmknUF5HwMLOgb5O+a3KxfWapPQ==}
    engines: {node: '>= 0.6'}

  media-typer@1.1.0:
    resolution: {integrity: sha512-aisnrDP4GNe06UcKFnV5bfMNPBUw4jsLGaWwWfnH3v02GnBuXX2MCVn5RbrWo0j3pczUilYblq7fQ7Nw2t5XKw==}
    engines: {node: '>= 0.8'}

  merge-descriptors@1.0.3:
    resolution: {integrity: sha512-gaNvAS7TZ897/rVaZ0nMtAyxNyi/pdbjbAwUpFQpN70GqnVfOiXpeUUMKRBmzXaSQ8DdTX4/0ms62r2K+hE6mQ==}

  merge-descriptors@2.0.0:
    resolution: {integrity: sha512-Snk314V5ayFLhp3fkUREub6WtjBfPdCPY1Ln8/8munuLuiYhsABgBVWsozAG+MWMbVEvcdcpbi9R7ww22l9Q3g==}
    engines: {node: '>=18'}

  merge2@1.4.1:
    resolution: {integrity: sha512-8q7VEgMJW4J8tcfVPy8g09NcQwZdbwFEqhe/WZkoIzjn/3TGDwtOCYtXGxA3O8tPzpczCCDgv+P2P5y00ZJOOg==}
    engines: {node: '>= 8'}

  methods@1.1.2:
    resolution: {integrity: sha512-iclAHeNqNm68zFtnZ0e+1L2yUIdvzNoauKU4WBA3VvH/vPFieF7qfRlwUZU+DA9P9bPXIS90ulxoUoCH23sV2w==}
    engines: {node: '>= 0.6'}

  micromatch@4.0.8:
    resolution: {integrity: sha512-PXwfBhYu0hBCPw8Dn0E+WDYb7af3dSLVWKi3HGv84IdF4TyFoC0ysxFd0Goxw7nSv4T/PzEJQxsYsEiFCKo2BA==}
    engines: {node: '>=8.6'}

  mime-db@1.52.0:
    resolution: {integrity: sha512-sPU4uV7dYlvtWJxwwxHD0PuihVNiE7TyAbQ5SWxDCB9mUYvOgroQOwYQQOKPJ8CIbE+1ETVlOoK1UC2nU3gYvg==}
    engines: {node: '>= 0.6'}

  mime-db@1.54.0:
    resolution: {integrity: sha512-aU5EJuIN2WDemCcAp2vFBfp/m4EAhWJnUNSSw0ixs7/kXbd6Pg64EmwJkNdFhB8aWt1sH2CTXrLxo/iAGV3oPQ==}
    engines: {node: '>= 0.6'}

  mime-types@2.1.35:
    resolution: {integrity: sha512-ZDY+bPm5zTTF+YpCrAU9nK0UgICYPT0QtT1NZWFv4s++TNkcgVaT0g6+4R2uI4MjQjzysHB1zxuWL50hzaeXiw==}
    engines: {node: '>= 0.6'}

  mime-types@3.0.1:
    resolution: {integrity: sha512-xRc4oEhT6eaBpU1XF7AjpOFD+xQmXNB5OVKwp4tqCuBpHLS/ZbBDrc07mYTDqVMg6PfxUjjNp85O6Cd2Z/5HWA==}
    engines: {node: '>= 0.6'}

  mime@1.6.0:
    resolution: {integrity: sha512-x0Vn8spI+wuJ1O6S7gnbaQg8Pxh4NNHb7KSINmEWKiPE4RKOplvijn+NkmYmmRgP68mc70j2EbeTFRsrswaQeg==}
    engines: {node: '>=4'}
    hasBin: true

  mime@2.6.0:
    resolution: {integrity: sha512-USPkMeET31rOMiarsBNIHZKLGgvKc/LrjofAnBlOttf5ajRvqiRA8QsenbcooctK6d6Ts6aqZXBA+XbkKthiQg==}
    engines: {node: '>=4.0.0'}
    hasBin: true

  mimic-fn@2.1.0:
    resolution: {integrity: sha512-OqbOk5oEQeAZ8WXWydlu9HJjz9WVdEIvamMCcXmuqUYjTknH/sqsWvhQ3vgwKFRR1HpjvNBKQ37nbJgYzGqGcg==}
    engines: {node: '>=6'}

  mimic-response@1.0.1:
    resolution: {integrity: sha512-j5EctnkH7amfV/q5Hgmoal1g2QHFJRraOtmx0JpIqkxhBhI/lJSl1nMpQ45hVarwNETOoWEimndZ4QK0RHxuxQ==}
    engines: {node: '>=4'}

  mimic-response@3.1.0:
    resolution: {integrity: sha512-z0yWI+4FDrrweS8Zmt4Ej5HdJmky15+L2e6Wgn3+iK5fWzb6T3fhNFq2+MeTRb064c6Wr4N/wv0DzQTjNzHNGQ==}
    engines: {node: '>=10'}

  minimatch@10.0.3:
    resolution: {integrity: sha512-IPZ167aShDZZUMdRk66cyQAW3qr0WzbHkPdMYa8bzZhlHhO3jALbKdxcaak7W9FfT2rZNpQuUu4Od7ILEpXSaw==}
    engines: {node: 20 || >=22}

  minimatch@3.1.2:
    resolution: {integrity: sha512-J7p63hRiAjw1NDEww1W7i37+ByIrOWO5XQQAzZ3VOcL0PNybwpfmV/N05zFAzwQ9USyEcX6t3UO+K5aqBQOIHw==}

  minimatch@5.1.6:
    resolution: {integrity: sha512-lKwV/1brpG6mBUFHtb7NUmtABCb2WZZmm2wNiOA5hAb8VdCS4B3dtMWyvcoViccwAW/COERjXLt0zP1zXUN26g==}
    engines: {node: '>=10'}

  minimatch@9.0.5:
    resolution: {integrity: sha512-G6T0ZX48xgozx7587koeX9Ys2NYy6Gmv//P89sEte9V9whIapMNF4idKxnW2QtCcLiTWlb/wfCabAtAFWhhBow==}
    engines: {node: '>=16 || 14 >=14.17'}

  minimist@1.2.8:
    resolution: {integrity: sha512-2yyAR8qBkN3YuheJanUpWC5U3bb5osDywNB8RzDVlDwDHbocAJveqqj1u8+SVD7jkWT4yvsHCpWqqWqAxb0zCA==}

  minipass-collect@1.0.2:
    resolution: {integrity: sha512-6T6lH0H8OG9kITm/Jm6tdooIbogG9e0tLgpY6mphXSm/A9u8Nq1ryBG+Qspiub9LjWlBPsPS3tWQ/Botq4FdxA==}
    engines: {node: '>= 8'}

  minipass-collect@2.0.1:
    resolution: {integrity: sha512-D7V8PO9oaz7PWGLbCACuI1qEOsq7UKfLotx/C0Aet43fCUB/wfQ7DYeq2oR/svFJGYDHPr38SHATeaj/ZoKHKw==}
    engines: {node: '>=16 || 14 >=14.17'}

  minipass-fetch@2.1.2:
    resolution: {integrity: sha512-LT49Zi2/WMROHYoqGgdlQIZh8mLPZmOrN2NdJjMXxYe4nkN6FUyuPuOAOedNJDrx0IRGg9+4guZewtp8hE6TxA==}
    engines: {node: ^12.13.0 || ^14.15.0 || >=16.0.0}

  minipass-fetch@4.0.1:
    resolution: {integrity: sha512-j7U11C5HXigVuutxebFadoYBbd7VSdZWggSe64NVdvWNBqGAiXPL2QVCehjmw7lY1oF9gOllYbORh+hiNgfPgQ==}
    engines: {node: ^18.17.0 || >=20.5.0}

  minipass-flush@1.0.5:
    resolution: {integrity: sha512-JmQSYYpPUqX5Jyn1mXaRwOda1uQ8HP5KAT/oDSLCzt1BYRhQU0/hDtsB1ufZfEEzMZ9aAVmsBw8+FWsIXlClWw==}
    engines: {node: '>= 8'}

  minipass-pipeline@1.2.4:
    resolution: {integrity: sha512-xuIq7cIOt09RPRJ19gdi4b+RiNvDFYe5JH+ggNvBqGqpQXcru3PcRmOZuHBKWK1Txf9+cQ+HMVN4d6z46LZP7A==}
    engines: {node: '>=8'}

  minipass-sized@1.0.3:
    resolution: {integrity: sha512-MbkQQ2CTiBMlA2Dm/5cY+9SWFEN8pzzOXi6rlM5Xxq0Yqbda5ZQy9sU75a673FE9ZK0Zsbr6Y5iP6u9nktfg2g==}
    engines: {node: '>=8'}

  minipass@3.3.6:
    resolution: {integrity: sha512-DxiNidxSEK+tHG6zOIklvNOwm3hvCrbUrdtzY74U6HKTJxvIDfOUL5W5P2Ghd3DTkhhKPYGqeNUIh5qcM4YBfw==}
    engines: {node: '>=8'}

  minipass@5.0.0:
    resolution: {integrity: sha512-3FnjYuehv9k6ovOEbyOswadCDPX1piCfhV8ncmYtHOjuPwylVWsghTLo7rabjC3Rx5xD4HDx8Wm1xnMF7S5qFQ==}
    engines: {node: '>=8'}

  minipass@7.1.2:
    resolution: {integrity: sha512-qOOzS1cBTWYF4BH8fVePDBOO9iptMnGUEZwNc/cMWnTV2nVLZ7VoNWEPHkYczZA0pdoA7dl6e7FL659nX9S2aw==}
    engines: {node: '>=16 || 14 >=14.17'}

  minizlib@2.1.2:
    resolution: {integrity: sha512-bAxsR8BVfj60DWXHE3u30oHzfl4G7khkSuPW+qvpd7jFRHm7dLxOjUk1EHACJ/hxLY8phGJ0YhYHZo7jil7Qdg==}
    engines: {node: '>= 8'}

  minizlib@3.1.0:
    resolution: {integrity: sha512-KZxYo1BUkWD2TVFLr0MQoM8vUUigWD3LlD83a/75BqC+4qE0Hb1Vo5v1FgcfaNXvfXzr+5EhQ6ing/CaBijTlw==}
    engines: {node: '>= 18'}

  mkdirp-classic@0.5.3:
    resolution: {integrity: sha512-gKLcREMhtuZRwRAfqP3RFW+TK4JqApVBtOIftVgjuABpAtpxhPGaDcfvbhNvD0B8iD1oUr/txX35NjcaY6Ns/A==}

  mkdirp@0.5.6:
    resolution: {integrity: sha512-FP+p8RB8OWpF3YZBCrP5gtADmtXApB5AMLn+vdyA+PyxCjrCs00mjyUozssO33cwDeT3wNGdLxJ5M//YqtHAJw==}
    hasBin: true

  mkdirp@1.0.4:
    resolution: {integrity: sha512-vVqVZQyf3WLx2Shd0qJ9xuvqgAyKPLAiqITEtqW0oIUjzo3PePDd6fW9iFz30ef7Ysp/oiWqbhszeGWW2T6Gzw==}
    engines: {node: '>=10'}
    hasBin: true

  mrmime@2.0.1:
    resolution: {integrity: sha512-Y3wQdFg2Va6etvQ5I82yUhGdsKrcYox6p7FfL1LbK2J4V01F9TGlepTIhnK24t7koZibmg82KGglhA1XK5IsLQ==}
    engines: {node: '>=10'}

  ms@2.0.0:
    resolution: {integrity: sha512-Tpp60P6IUJDTuOq/5Z8cdskzJujfwqfOTkrwIwj7IRISpnkJnT6SyJ4PCPnGMoFjC9ddhal5KVIYtAt97ix05A==}

  ms@2.1.3:
    resolution: {integrity: sha512-6FlzubTLZG3J2a/NVCAleEhjzq5oxgHyaCU9yYXvcLsvoVaHJq/s5xXI6/XXP6tz7R9xAOtHnSO/tXtF3WRTlA==}

  nanoid@3.3.11:
    resolution: {integrity: sha512-N8SpfPUnUp1bK+PMYW8qSWdl9U+wwNWI4QKxOYDy9JAro3WMX7p2OeVRF9v+347pnakNevPmiHhNmZ2HbFA76w==}
    engines: {node: ^10 || ^12 || ^13.7 || ^14 || >=15.0.1}
    hasBin: true

  napi-build-utils@2.0.0:
    resolution: {integrity: sha512-GEbrYkbfF7MoNaoh2iGG84Mnf/WZfB0GdGEsM8wz7Expx/LlWf5U8t9nvJKXSp3qr5IsEbK04cBGhol/KwOsWA==}

  napi-postinstall@0.3.3:
    resolution: {integrity: sha512-uTp172LLXSxuSYHv/kou+f6KW3SMppU9ivthaVTXian9sOt3XM/zHYHpRZiLgQoxeWfYUnslNWQHF1+G71xcow==}
    engines: {node: ^12.20.0 || ^14.18.0 || >=16.0.0}
    hasBin: true

  natural-compare@1.4.0:
    resolution: {integrity: sha512-OWND8ei3VtNC9h7V60qff3SVobHr996CTwgxubgyQYEpg290h9J0buyECNNJexkFm5sOajh5G116RYA1c8ZMSw==}

  negotiator@0.6.3:
    resolution: {integrity: sha512-+EUsqGPLsM+j/zdChZjsnX51g4XrHFOIXwfnCVPGlQk/k5giakcKsuxCObBRu6DSm9opw/O6slWbJdghQM4bBg==}
    engines: {node: '>= 0.6'}

  negotiator@0.6.4:
    resolution: {integrity: sha512-myRT3DiWPHqho5PrJaIRyaMv2kgYf0mUVgBNOYMuCH5Ki1yEiQaf/ZJuQ62nvpc44wL5WDbTX7yGJi1Neevw8w==}
    engines: {node: '>= 0.6'}

  negotiator@1.0.0:
    resolution: {integrity: sha512-8Ofs/AUQh8MaEcrlq5xOX0CQ9ypTF5dl78mjlMNfOK08fzpgTHQRQPBxcPlEtIw0yRpws+Zo/3r+5WRby7u3Gg==}
    engines: {node: '>= 0.6'}

  next@15.5.6:
    resolution: {integrity: sha512-zTxsnI3LQo3c9HSdSf91O1jMNsEzIXDShXd4wVdg9y5shwLqBXi4ZtUUJyB86KGVSJLZx0PFONvO54aheGX8QQ==}
    engines: {node: ^18.18.0 || ^19.8.0 || >= 20.0.0}
    hasBin: true
    peerDependencies:
      '@opentelemetry/api': ^1.1.0
      '@playwright/test': ^1.51.1
      babel-plugin-react-compiler: '*'
      react: ^18.2.0 || 19.0.0-rc-de68d2f4-20241204 || ^19.0.0
      react-dom: ^18.2.0 || 19.0.0-rc-de68d2f4-20241204 || ^19.0.0
      sass: ^1.3.0
    peerDependenciesMeta:
      '@opentelemetry/api':
        optional: true
      '@playwright/test':
        optional: true
      babel-plugin-react-compiler:
        optional: true
      sass:
        optional: true

  node-abi@3.77.0:
    resolution: {integrity: sha512-DSmt0OEcLoK4i3NuscSbGjOf3bqiDEutejqENSplMSFA/gmB8mkED9G4pKWnPl7MDU4rSHebKPHeitpDfyH0cQ==}
    engines: {node: '>=10'}

  node-abi@4.14.0:
    resolution: {integrity: sha512-E4n91K4Nk1Rch2KzD+edU2bfZTP4W42GypAUDXU4vu1A+4u9PvUNDkGI0dXbsy8ZeF3WGj0SD/uHxnXD/sW+3w==}
    engines: {node: '>=22.12.0'}

  node-addon-api@1.7.2:
    resolution: {integrity: sha512-ibPK3iA+vaY1eEjESkQkM0BbCqFOaZMiXRTtdB0u7b4djtY6JnsjvPdUHVMg6xQt3B8fpTTWHI9A+ADjM9frzg==}

  node-api-version@0.2.1:
    resolution: {integrity: sha512-2xP/IGGMmmSQpI1+O/k72jF/ykvZ89JeuKX3TLJAYPDVLUalrshrLHkeVcCCZqG/eEa635cr8IBYzgnDvM2O8Q==}

  node-gyp@11.5.0:
    resolution: {integrity: sha512-ra7Kvlhxn5V9Slyus0ygMa2h+UqExPqUIkfk7Pc8QTLT956JLSy51uWFwHtIYy0vI8cB4BDhc/S03+880My/LQ==}
    engines: {node: ^18.17.0 || >=20.5.0}
    hasBin: true

  node-releases@2.0.21:
    resolution: {integrity: sha512-5b0pgg78U3hwXkCM8Z9b2FJdPZlr9Psr9V2gQPESdGHqbntyFJKFW4r5TeWGFzafGY3hzs1JC62VEQMbl1JFkw==}

  nopt@6.0.0:
    resolution: {integrity: sha512-ZwLpbTgdhuZUnZzjd7nb1ZV+4DoiC6/sfiVKok72ym/4Tlf+DFdlHYmT2JPmcNNWV6Pi3SDf1kT+A4r9RTuT9g==}
    engines: {node: ^12.13.0 || ^14.15.0 || >=16.0.0}
    hasBin: true

  nopt@8.1.0:
    resolution: {integrity: sha512-ieGu42u/Qsa4TFktmaKEwM6MQH0pOWnaB3htzh0JRtx84+Mebc0cbZYN5bC+6WTZ4+77xrL9Pn5m7CV6VIkV7A==}
    engines: {node: ^18.17.0 || >=20.5.0}
    hasBin: true

  normalize-url@6.1.0:
    resolution: {integrity: sha512-DlL+XwOy3NxAQ8xuC0okPgK46iuVNAK01YN7RueYBqqFeGsBjV9XmCAzAdgt+667bCl5kPh9EqKKDwnaPG1I7A==}
    engines: {node: '>=10'}

  nth-check@2.1.1:
    resolution: {integrity: sha512-lqjrjmaOoAnWfMmBPL+XNnynZh2+swxiX3WUE0s4yEHI6m+AwrK2UZOimIRl3X/4QctVqS8AiZjFqyOGrMXb/w==}

  object-assign@4.1.1:
    resolution: {integrity: sha512-rJgTQnkUnH1sFw8yT6VSU3zD3sWmu6sZhIseY8VX+GRu3P6F7Fu+JNDoXfklElbLJSnc3FUQHVe4cU5hj+BcUg==}
    engines: {node: '>=0.10.0'}

  object-inspect@1.13.4:
    resolution: {integrity: sha512-W67iLl4J2EXEGTbfeHCffrjDfitvLANg0UlX3wFUUSTx92KXRFegMHUVgSqE+wvhAbi4WqjGg9czysTV2Epbew==}
    engines: {node: '>= 0.4'}

  object-keys@1.1.1:
    resolution: {integrity: sha512-NuAESUOUMrlIXOfHKzD6bpPu3tYt3xvjNdRIQ+FeT0lNb4K8WR70CaDxhuNguS2XG+GjkyMwOzsN5ZktImfhLA==}
    engines: {node: '>= 0.4'}

  object.assign@4.1.7:
    resolution: {integrity: sha512-nK28WOo+QIjBkDduTINE4JkF/UJJKyf2EJxvJKfblDpyg0Q+pkOHNTL0Qwy6NP6FhE/EnzV73BxxqcJaXY9anw==}
    engines: {node: '>= 0.4'}

  object.entries@1.1.9:
    resolution: {integrity: sha512-8u/hfXFRBD1O0hPUjioLhoWFHRmt6tKA4/vZPyckBr18l1KE9uHrFaFaUi8MDRTpi4uak2goyPTSNJLXX2k2Hw==}
    engines: {node: '>= 0.4'}

  object.fromentries@2.0.8:
    resolution: {integrity: sha512-k6E21FzySsSK5a21KRADBd/NGneRegFO5pLHfdQLpRDETUNJueLXs3WCzyQ3tFRDYgbq3KHGXfTbi2bs8WQ6rQ==}
    engines: {node: '>= 0.4'}

  object.groupby@1.0.3:
    resolution: {integrity: sha512-+Lhy3TQTuzXI5hevh8sBGqbmurHbbIjAi0Z4S63nthVLmLxfbj4T54a4CfZrXIrt9iP4mVAPYMo/v99taj3wjQ==}
    engines: {node: '>= 0.4'}

  object.values@1.2.1:
    resolution: {integrity: sha512-gXah6aZrcUxjWg2zR2MwouP2eHlCBzdV4pygudehaKXSGW4v2AsRQUK+lwwXhii6KFZcunEnmSUoYp5CXibxtA==}
    engines: {node: '>= 0.4'}

  on-finished@2.4.1:
    resolution: {integrity: sha512-oVlzkg3ENAhCk2zdv7IJwd/QUD4z2RxRwpkcGY8psCVcCYZNq4wYnVWALHM+brtuJjePWiYF/ClmuDr8Ch5+kg==}
    engines: {node: '>= 0.8'}

  once@1.4.0:
    resolution: {integrity: sha512-lNaJgI+2Q5URQBkccEKHTQOPaXdUxnZZElQTZY0MFUAuaEqe1E+Nyvgdz/aIyNi6Z9MzO5dv1H8n58/GELp3+w==}

  onetime@5.1.2:
    resolution: {integrity: sha512-kbpaSSGJTWdAY5KPVeMOKXSrPtr8C8C7wodJbcsd51jRnmD+GZu8Y0VoU6Dm5Z4vWr0Ig/1NKuWRKf7j5aaYSg==}
    engines: {node: '>=6'}

  opener@1.5.2:
    resolution: {integrity: sha512-ur5UIdyw5Y7yEj9wLzhqXiy6GZ3Mwx0yGI+5sMn2r0N0v3cKJvUmFH5yPP+WXh9e0xfyzyJX95D8l088DNFj7A==}
    hasBin: true

  optionator@0.9.4:
    resolution: {integrity: sha512-6IpQ7mKUxRcZNLIObR0hz7lxsapSSIYNZJwXPGeF0mTVqGKFIXj1DQcMoT22S3ROcLyY/rz0PWaWZ9ayWmad9g==}
    engines: {node: '>= 0.8.0'}

  ora@5.4.1:
    resolution: {integrity: sha512-5b6Y85tPxZZ7QytO+BQzysW31HJku27cRIlkbAXaNx+BdcVi+LlRFmVXzeF6a7JCwJpyw5c4b+YSVImQIrBpuQ==}
    engines: {node: '>=10'}

  own-keys@1.0.1:
    resolution: {integrity: sha512-qFOyK5PjiWZd+QQIh+1jhdb9LpxTF0qs7Pm8o5QHYZ0M3vKqSqzsZaEB6oWlxZ+q2sJBMI/Ktgd2N5ZwQoRHfg==}
    engines: {node: '>= 0.4'}

  p-cancelable@2.1.1:
    resolution: {integrity: sha512-BZOr3nRQHOntUjTrH8+Lh54smKHoHyur8We1V8DSMVrl5A2malOOwuJRnKRDjSnkoeBh4at6BwEnb5I7Jl31wg==}
    engines: {node: '>=8'}

  p-limit@3.1.0:
    resolution: {integrity: sha512-TYOanM3wGwNGsZN2cVTYPArw454xnXj5qmWF1bEoAc4+cU/ol7GVh7odevjp1FNHduHc3KZMcFduxU5Xc6uJRQ==}
    engines: {node: '>=10'}

  p-locate@5.0.0:
    resolution: {integrity: sha512-LaNjtRWUBY++zB5nE/NwcaoMylSPk+S+ZHNB1TzdbMJMny6dynpAGt7X/tl/QYq3TIeE6nxHppbo2LGymrG5Pw==}
    engines: {node: '>=10'}

  p-map@4.0.0:
    resolution: {integrity: sha512-/bjOqmgETBYB5BoEeGVea8dmvHb2m9GLy1E9W43yeyfP6QQCZGFNa+XRceJEuDB6zqr+gKpIAmlLebMpykw/MQ==}
    engines: {node: '>=10'}

  p-map@7.0.3:
    resolution: {integrity: sha512-VkndIv2fIB99swvQoA65bm+fsmt6UNdGeIB0oxBs+WhAhdh08QA04JXpI7rbB9r08/nkbysKoya9rtDERYOYMA==}
    engines: {node: '>=18'}

  package-json-from-dist@1.0.1:
    resolution: {integrity: sha512-UEZIS3/by4OC8vL3P2dTXRETpebLI2NiI5vIrjaD/5UtrkFX/tNbwjTSRAGC/+7CAo2pIcBaRgWmcBBHcsaCIw==}

  parent-module@1.0.1:
    resolution: {integrity: sha512-GQ2EWRpQV8/o+Aw8YqtfZZPfNRWZYkbidE9k5rpl/hC3vtHHBfGm2Ifi6qWV+coDGkrUKZAxE3Lot5kcsRlh+g==}
    engines: {node: '>=6'}

  parse5-htmlparser2-tree-adapter@7.1.0:
    resolution: {integrity: sha512-ruw5xyKs6lrpo9x9rCZqZZnIUntICjQAd0Wsmp396Ul9lN/h+ifgVV1x1gZHi8euej6wTfpqX8j+BFQxF0NS/g==}

  parse5-parser-stream@7.1.2:
    resolution: {integrity: sha512-JyeQc9iwFLn5TbvvqACIF/VXG6abODeB3Fwmv/TGdLk2LfbWkaySGY72at4+Ty7EkPZj854u4CrICqNk2qIbow==}

  parse5@7.3.0:
    resolution: {integrity: sha512-IInvU7fabl34qmi9gY8XOVxhYyMyuH2xUNpb2q8/Y+7552KlejkRvqvD19nMoUW/uQGGbqNpA6Tufu5FL5BZgw==}

  parseurl@1.3.3:
    resolution: {integrity: sha512-CiyeOxFT/JZyN5m0z9PfXw4SCBJ6Sygz1Dpl0wqjlhDEGGBP1GnsUVEL0p63hoG1fcj3fHynXi9NYO4nWOL+qQ==}
    engines: {node: '>= 0.8'}

  path-exists@4.0.0:
    resolution: {integrity: sha512-ak9Qy5Q7jYb2Wwcey5Fpvg2KoAc/ZIhLSLOSBmRmygPsGwkVVt0fZa0qrtMz+m6tJTAHfZQ8FnmB4MG4LWy7/w==}
    engines: {node: '>=8'}

  path-is-absolute@1.0.1:
    resolution: {integrity: sha512-AVbw3UJ2e9bq64vSaS9Am0fje1Pa8pbGqTTsmXfaIiMpnr5DlDhfJOuLj9Sf95ZPVDAUerDfEk88MPmPe7UCQg==}
    engines: {node: '>=0.10.0'}

  path-key@3.1.1:
    resolution: {integrity: sha512-ojmeN0qd+y0jszEtoY48r0Peq5dwMEkIlCOu6Q5f41lfkswXuKtYrhgoTpLnyIcHm24Uhqx+5Tqm2InSwLhE6Q==}
    engines: {node: '>=8'}

  path-parse@1.0.7:
    resolution: {integrity: sha512-LDJzPVEEEPR+y48z93A0Ed0yXb8pAByGWo/k5YYdYgpY2/2EsOsksJrq7lOHxryrVOn1ejG6oAp8ahvOIQD8sw==}

  path-scurry@1.11.1:
    resolution: {integrity: sha512-Xa4Nw17FS9ApQFJ9umLiJS4orGjm7ZzwUrwamcGQuHSzDyth9boKDaycYdDcZDuqYATXw4HFXgaqWTctW/v1HA==}
    engines: {node: '>=16 || 14 >=14.18'}

  path-to-regexp@0.1.12:
    resolution: {integrity: sha512-RA1GjUVMnvYFxuqovrEqZoxxW5NUZqbwKtYz/Tt7nXerk0LbLblQmrsgdeOxV5SFHf0UDggjS/bSeOZwt1pmEQ==}

  path-to-regexp@8.3.0:
    resolution: {integrity: sha512-7jdwVIRtsP8MYpdXSwOS0YdD0Du+qOoF/AEPIt88PcCFrZCzx41oxku1jD88hZBwbNUIEfpqvuhjFaMAqMTWnA==}

  pe-library@0.4.1:
    resolution: {integrity: sha512-eRWB5LBz7PpDu4PUlwT0PhnQfTQJlDDdPa35urV4Osrm0t0AqQFGn+UIkU3klZvwJ8KPO3VbBFsXquA6p6kqZw==}
    engines: {node: '>=12', npm: '>=6'}

  pend@1.2.0:
    resolution: {integrity: sha512-F3asv42UuXchdzt+xXqfW1OGlVBe+mxa2mqI0pg5yAHZPvFmY3Y6drSf/GQ1A86WgWEN9Kzh/WrgKa6iGcHXLg==}

  picocolors@1.1.1:
    resolution: {integrity: sha512-xceH2snhtb5M9liqDsmEw56le376mTZkEX/jEb/RxNFyegNul7eNslCXP9FDj/Lcu0X8KEyMceP2ntpaHrDEVA==}

  picomatch@2.3.1:
    resolution: {integrity: sha512-JU3teHTNjmE2VCGFzuY8EXzCDVwEqB2a8fsIvwaStHhAWJEeVd1o1QD80CU6+ZdEXXSLbSsuLwJjkCBWqRQUVA==}
    engines: {node: '>=8.6'}

  picomatch@4.0.3:
    resolution: {integrity: sha512-5gTmgEY/sqK6gFXLIsQNH19lWb4ebPDLA4SdLP7dsWkIXHWlG66oPuVvXSGFPppYZz8ZDZq0dYYrbHfBCVUb1Q==}
    engines: {node: '>=12'}

  plist@3.1.0:
    resolution: {integrity: sha512-uysumyrvkUX0rX/dEVqt8gC3sTBzd4zoWfLeS29nb53imdaXVvLINYXTI2GNqzaMuvacNx4uJQ8+b3zXR0pkgQ==}
    engines: {node: '>=10.4.0'}

  possible-typed-array-names@1.1.0:
    resolution: {integrity: sha512-/+5VFTchJDoVj3bhoqi6UeymcD00DAwb1nJwamzPvHEszJ4FpF6SNNbUbOS8yI56qHzdV8eK0qEfOSiodkTdxg==}
    engines: {node: '>= 0.4'}

  postcss@8.4.31:
    resolution: {integrity: sha512-PS08Iboia9mts/2ygV3eLpY5ghnUcfLV/EXTOW1E2qYxJKGGBUtNjN76FYHnMs36RmARn41bC0AZmn+rR0OVpQ==}
    engines: {node: ^10 || ^12 || >=14}

  postcss@8.5.6:
    resolution: {integrity: sha512-3Ybi1tAuwAP9s0r1UQ2J4n5Y0G05bJkpUIO0/bI9MhwmD70S5aTWbXGBwxHrelT+XM1k6dM0pk+SwNkpTRN7Pg==}
    engines: {node: ^10 || ^12 || >=14}

  postject@1.0.0-alpha.6:
    resolution: {integrity: sha512-b9Eb8h2eVqNE8edvKdwqkrY6O7kAwmI8kcnBv1NScolYJbo59XUF0noFq+lxbC1yN20bmC0WBEbDC5H/7ASb0A==}
    engines: {node: '>=14.0.0'}
    hasBin: true

  prebuild-install@7.1.3:
    resolution: {integrity: sha512-8Mf2cbV7x1cXPUILADGI3wuhfqWvtiLA1iclTDbFRZkgRQS0NqsPZphna9V+HyTEadheuPmjaJMsbzKQFOzLug==}
    engines: {node: '>=10'}
    hasBin: true

  prelude-ls@1.2.1:
    resolution: {integrity: sha512-vkcDPrRZo1QZLbn5RLGPpg/WmIQ65qoWWhcGKf/b5eplkkarX0m9z8ppCat4mlOqUsWpyNuYgO3VRyrYHSzX5g==}
    engines: {node: '>= 0.8.0'}

  prettier@3.6.2:
    resolution: {integrity: sha512-I7AIg5boAr5R0FFtJ6rCfD+LFsWHp81dolrFD8S79U9tb8Az2nGrJncnMSnys+bpQJfRUzqs9hnA81OAA3hCuQ==}
    engines: {node: '>=14'}
    hasBin: true

  proc-log@2.0.1:
    resolution: {integrity: sha512-Kcmo2FhfDTXdcbfDH76N7uBYHINxc/8GW7UAVuVP9I+Va3uHSerrnKV6dLooga/gh7GlgzuCCr/eoldnL1muGw==}
    engines: {node: ^12.13.0 || ^14.15.0 || >=16.0.0}

  proc-log@5.0.0:
    resolution: {integrity: sha512-Azwzvl90HaF0aCz1JrDdXQykFakSSNPaPoiZ9fm5qJIMHioDZEi7OAdRwSm6rSoPtY3Qutnm3L7ogmg3dc+wbQ==}
    engines: {node: ^18.17.0 || >=20.5.0}

  progress@2.0.3:
    resolution: {integrity: sha512-7PiHtLll5LdnKIMw100I+8xJXR5gW2QwWYkT6iJva0bXitZKa/XMrSbdmg3r2Xnaidz9Qumd0VPaMrZlF9V9sA==}
    engines: {node: '>=0.4.0'}

  promise-inflight@1.0.1:
    resolution: {integrity: sha512-6zWPyEOFaQBJYcGMHBKTKJ3u6TBsnMFOIZSa6ce1e/ZrrsOlnHRHbabMjLiBYKp+n44X9eUI6VUPaukCXHuG4g==}
    peerDependencies:
      bluebird: '*'
    peerDependenciesMeta:
      bluebird:
        optional: true

  promise-retry@2.0.1:
    resolution: {integrity: sha512-y+WKFlBR8BGXnsNlIHFGPZmyDf3DFMoLhaflAnyZgV6rG6xu+JwesTo2Q9R6XwYmtmwAFCkAk3e35jEdoeh/3g==}
    engines: {node: '>=10'}

  prop-types@15.8.1:
    resolution: {integrity: sha512-oj87CgZICdulUohogVAR7AjlC0327U4el4L6eAvOqCeudMDVU0NThNaV+b9Df4dXgSP1gXMTnPdhfe/2qDH5cg==}

  proxy-addr@2.0.7:
    resolution: {integrity: sha512-llQsMLSUDUPT44jdrU/O37qlnifitDP+ZwrmmZcoSKyLKvtZxpyV0n2/bD/N4tBAAZ/gJEdZU7KMraoK1+XYAg==}
    engines: {node: '>= 0.10'}

  pump@3.0.3:
    resolution: {integrity: sha512-todwxLMY7/heScKmntwQG8CXVkWUOdYxIvY2s0VWAAMh/nd8SoYiRaKjlr7+iCs984f2P8zvrfWcDDYVb73NfA==}

  punycode@2.3.1:
    resolution: {integrity: sha512-vYt7UD1U9Wg6138shLtLOvdAu+8DsC/ilFtEVHcH+wydcSpNE20AfSOduf6MkRFahL5FY7X1oU7nKVZFtfq8Fg==}
    engines: {node: '>=6'}

  qs@6.13.0:
    resolution: {integrity: sha512-+38qI9SOr8tfZ4QmJNplMUxqjbe7LKvvZgWdExBOmd+egZTtjLB67Gu0HRX3u/XOq7UU2Nx6nsjvS16Z9uwfpg==}
    engines: {node: '>=0.6'}

  qs@6.14.0:
    resolution: {integrity: sha512-YWWTjgABSKcvs/nWBi9PycY/JiPJqOD4JA6o9Sej2AtvSGarXxKC3OQSk4pAarbdQlKAh5D4FCQkJNkW+GAn3w==}
    engines: {node: '>=0.6'}

  queue-microtask@1.2.3:
    resolution: {integrity: sha512-NuaNSa6flKT5JaSYQzJok04JzTL1CA6aGhv5rfLW3PgqA+M2ChpZQnAC8h8i4ZFkBS8X5RqkDBHA7r4hej3K9A==}

  quick-lru@5.1.1:
    resolution: {integrity: sha512-WuyALRjWPDGtt/wzJiadO5AXY+8hZ80hVpe6MyivgraREW751X3SbhRvG3eLKOYN+8VEvqLcf3wdnt44Z4S4SA==}
    engines: {node: '>=10'}

  range-parser@1.2.1:
    resolution: {integrity: sha512-Hrgsx+orqoygnmhFbKaHE6c296J+HTAQXoxEF6gNupROmmGJRoyzfG3ccAveqCBrwr/2yxQ5BVd/GTl5agOwSg==}
    engines: {node: '>= 0.6'}

  raw-body@2.5.2:
    resolution: {integrity: sha512-8zGqypfENjCIqGhgXToC8aB2r7YrBX+AQAfIPs/Mlk+BtPTztOvTS01NRW/3Eh60J+a48lt8qsCzirQ6loCVfA==}
    engines: {node: '>= 0.8'}

  raw-body@3.0.1:
    resolution: {integrity: sha512-9G8cA+tuMS75+6G/TzW8OtLzmBDMo8p1JRxN5AZ+LAp8uxGA8V8GZm4GQ4/N5QNQEnLmg6SS7wyuSmbKepiKqA==}
    engines: {node: '>= 0.10'}

  rc@1.2.8:
    resolution: {integrity: sha512-y3bGgqKj3QBdxLbLkomlohkvsA8gdAiUQlSBJnBhfn+BPxg4bc62d8TcBW15wavDfgexCgccckhcZvywyQYPOw==}
    hasBin: true

  react-dom@19.2.0:
    resolution: {integrity: sha512-UlbRu4cAiGaIewkPyiRGJk0imDN2T3JjieT6spoL2UeSf5od4n5LB/mQ4ejmxhCFT1tYe8IvaFulzynWovsEFQ==}
    peerDependencies:
      react: ^19.2.0

  react-is@16.13.1:
    resolution: {integrity: sha512-24e6ynE2H+OKt4kqsOvNd8kBpV65zoxbA4BVsEOB3ARVWQki/DHzaUoC5KuON/BiccDaCCTZBuOcfZs70kR8bQ==}

  react-number-format@5.4.4:
    resolution: {integrity: sha512-wOmoNZoOpvMminhifQYiYSTCLUDOiUbBunrMrMjA+dV52sY+vck1S4UhR6PkgnoCquvvMSeJjErXZ4qSaWCliA==}
    peerDependencies:
      react: ^0.14 || ^15.0.0 || ^16.0.0 || ^17.0.0 || ^18.0.0 || ^19.0.0
      react-dom: ^0.14 || ^15.0.0 || ^16.0.0 || ^17.0.0 || ^18.0.0 || ^19.0.0

  react-remove-scroll-bar@2.3.8:
    resolution: {integrity: sha512-9r+yi9+mgU33AKcj6IbT9oRCO78WriSj6t/cF8DWBZJ9aOGPOTEDvdUDz1FwKim7QXWwmHqtdHnRJfhAxEG46Q==}
    engines: {node: '>=10'}
    peerDependencies:
      '@types/react': '*'
      react: ^16.8.0 || ^17.0.0 || ^18.0.0 || ^19.0.0
    peerDependenciesMeta:
      '@types/react':
        optional: true

  react-remove-scroll@2.7.1:
    resolution: {integrity: sha512-HpMh8+oahmIdOuS5aFKKY6Pyog+FNaZV/XyJOq7b4YFwsFHe5yYfdbIalI4k3vU2nSDql7YskmUseHsRrJqIPA==}
    engines: {node: '>=10'}
    peerDependencies:
      '@types/react': '*'
      react: ^16.8.0 || ^17.0.0 || ^18.0.0 || ^19.0.0 || ^19.0.0-rc
    peerDependenciesMeta:
      '@types/react':
        optional: true

  react-style-singleton@2.2.3:
    resolution: {integrity: sha512-b6jSvxvVnyptAiLjbkWLE/lOnR4lfTtDAl+eUC7RZy+QQWc6wRzIV2CE6xBuMmDxc2qIihtDCZD5NPOFl7fRBQ==}
    engines: {node: '>=10'}
    peerDependencies:
      '@types/react': '*'
      react: ^16.8.0 || ^17.0.0 || ^18.0.0 || ^19.0.0 || ^19.0.0-rc
    peerDependenciesMeta:
      '@types/react':
        optional: true

  react-textarea-autosize@8.5.9:
    resolution: {integrity: sha512-U1DGlIQN5AwgjTyOEnI1oCcMuEr1pv1qOtklB2l4nyMGbHzWrI0eFsYK0zos2YWqAolJyG0IWJaqWmWj5ETh0A==}
    engines: {node: '>=10'}
    peerDependencies:
      react: ^16.8.0 || ^17.0.0 || ^18.0.0 || ^19.0.0

  react-transition-group@4.4.5:
    resolution: {integrity: sha512-pZcd1MCJoiKiBR2NRxeCRg13uCXbydPnmB4EOeRrY7480qNWO8IIgQG6zlDkm6uRMsURXPuKq0GWtiM59a5Q6g==}
    peerDependencies:
      react: '>=16.6.0'
      react-dom: '>=16.6.0'

  react@19.2.0:
    resolution: {integrity: sha512-tmbWg6W31tQLeB5cdIBOicJDJRR2KzXsV7uSK9iNfLWQ5bIZfxuPEHp7M8wiHyHnn0DD1i7w3Zmin0FtkrwoCQ==}
    engines: {node: '>=0.10.0'}

  read-binary-file-arch@1.0.6:
    resolution: {integrity: sha512-BNg9EN3DD3GsDXX7Aa8O4p92sryjkmzYYgmgTAc6CA4uGLEDzFfxOxugu21akOxpcXHiEgsYkC6nPsQvLLLmEg==}
    hasBin: true

  readable-stream@3.6.2:
    resolution: {integrity: sha512-9u/sniCrY3D5WdsERHzHE4G2YCXqoG5FTHUiCC4SIbr6XcLZBY05ya9EKjYek9O5xOAwjGq+1JdGBAS7Q9ScoA==}
    engines: {node: '>= 6'}

  reflect.getprototypeof@1.0.10:
    resolution: {integrity: sha512-00o4I+DVrefhv+nX0ulyi3biSHCPDe+yLv5o/p6d/UVlirijB8E16FtfwSAi4g3tcqrQ4lRAqQSoFEZJehYEcw==}
    engines: {node: '>= 0.4'}

  regexp.prototype.flags@1.5.4:
    resolution: {integrity: sha512-dYqgNSZbDwkaJ2ceRd9ojCGjBq+mOm9LmtXnAnEGyHhN/5R7iDW2TRw3h+o/jCFxus3P2LfWIIiwowAjANm7IA==}
    engines: {node: '>= 0.4'}

  require-directory@2.1.1:
    resolution: {integrity: sha512-fGxEI7+wsG9xrvdjsrlmL22OMTTiHRwAMroiEeMgq8gzoLC/PQr7RsRDSTLUg/bZAZtF+TVIkHc6/4RIKrui+Q==}
    engines: {node: '>=0.10.0'}

  resedit@1.7.2:
    resolution: {integrity: sha512-vHjcY2MlAITJhC0eRD/Vv8Vlgmu9Sd3LX9zZvtGzU5ZImdTN3+d6e/4mnTyV8vEbyf1sgNIrWxhWlrys52OkEA==}
    engines: {node: '>=12', npm: '>=6'}

  resolve-alpn@1.2.1:
    resolution: {integrity: sha512-0a1F4l73/ZFZOakJnQ3FvkJ2+gSTQWz/r2KE5OdDY0TxPm5h4GkqkWWfM47T7HsbnOtcJVEF4epCVy6u7Q3K+g==}

  resolve-from@4.0.0:
    resolution: {integrity: sha512-pb/MYmXstAkysRFx8piNI1tGFNQIFA3vkE3Gq4EuA1dF6gHp/+vgZqsCGJapvy8N3Q+4o7FwvquPJcnZ7RYy4g==}
    engines: {node: '>=4'}

  resolve-pkg-maps@1.0.0:
    resolution: {integrity: sha512-seS2Tj26TBVOC2NIc2rOe2y2ZO7efxITtLZcGSOnHHNOQ7CkiUBfw0Iw2ck6xkIhPwLhKNLS8BO+hEpngQlqzw==}

  resolve@1.22.10:
    resolution: {integrity: sha512-NPRy+/ncIMeDlTAsuqwKIiferiawhefFJtkNSW0qZJEqMEb+qBt/77B/jGeeek+F0uOeN05CDa6HXbbIgtVX4w==}
    engines: {node: '>= 0.4'}
    hasBin: true

  resolve@2.0.0-next.5:
    resolution: {integrity: sha512-U7WjGVG9sH8tvjW5SmGbQuui75FiyjAX72HX15DwBBwF9dNiQZRQAg9nnPhYy+TUnE0+VcrttuvNI8oSxZcocA==}
    hasBin: true

  responselike@2.0.1:
    resolution: {integrity: sha512-4gl03wn3hj1HP3yzgdI7d3lCkF95F21Pz4BPGvKHinyQzALR5CapwC8yIi0Rh58DEMQ/SguC03wFj2k0M/mHhw==}

  restore-cursor@3.1.0:
    resolution: {integrity: sha512-l+sSefzHpj5qimhFSE5a8nufZYAM3sBSVMAPtYkmC+4EH2anSGaEMXSD0izRQbu9nfyQ9y5JrVmp7E8oZrUjvA==}
    engines: {node: '>=8'}

  retry@0.12.0:
    resolution: {integrity: sha512-9LkiTwjUh6rT555DtE9rTX+BKByPfrMzEAtnlEtdEwr3Nkffwiihqe2bWADg+OQRjt9gl6ICdmB/ZFDCGAtSow==}
    engines: {node: '>= 4'}

  reusify@1.1.0:
    resolution: {integrity: sha512-g6QUff04oZpHs0eG5p83rFLhHeV00ug/Yf9nZM6fLeUrPguBTkTQOdpAWWspMh55TZfVQDPaN3NQJfbVRAxdIw==}
    engines: {iojs: '>=1.0.0', node: '>=0.10.0'}

  rimraf@2.6.3:
    resolution: {integrity: sha512-mwqeW5XsA2qAejG46gYdENaxXjx9onRNCfn7L0duuP4hCuTIi/QO7PDK07KJfp1d+izWPrzEJDcSqBa0OZQriA==}
    deprecated: Rimraf versions prior to v4 are no longer supported
    hasBin: true

  rimraf@3.0.2:
    resolution: {integrity: sha512-JZkJMZkAGFFPP2YqXZXPbMlMBgsxzE8ILs4lMIX/2o0L9UBw9O/Y3o6wFw/i9YLapcUJWwqbi3kdxIPdC62TIA==}
    deprecated: Rimraf versions prior to v4 are no longer supported
    hasBin: true

  roarr@2.15.4:
    resolution: {integrity: sha512-CHhPh+UNHD2GTXNYhPWLnU8ONHdI+5DI+4EYIAOaiD63rHeYlZvyh8P+in5999TTSFgUYuKUAjzRI4mdh/p+2A==}
    engines: {node: '>=8.0'}

  router@2.2.0:
    resolution: {integrity: sha512-nLTrUKm2UyiL7rlhapu/Zl45FwNgkZGaCpZbIHajDYgwlJCOzLSk+cIPAnsEqV955GjILJnKbdQC1nVPz+gAYQ==}
    engines: {node: '>= 18'}

  run-parallel@1.2.0:
    resolution: {integrity: sha512-5l4VyZR86LZ/lDxZTR6jqL8AFE2S0IFLMP26AbjsLVADxHdhB/c0GUsH+y39UfCi3dzz8OlQuPmnaJOMoDHQBA==}

  rxjs@7.8.2:
    resolution: {integrity: sha512-dhKf903U/PQZY6boNNtAGdWbG85WAbjT/1xYoZIC7FAY0yWapOBQVsVrDl58W86//e1VpMNBtRV4MaXfdMySFA==}

  safe-array-concat@1.1.3:
    resolution: {integrity: sha512-AURm5f0jYEOydBj7VQlVvDrjeFgthDdEF5H1dP+6mNpoXOMo1quQqJ4wvJDyRZ9+pO3kGWoOdmV08cSv2aJV6Q==}
    engines: {node: '>=0.4'}

  safe-buffer@5.2.1:
    resolution: {integrity: sha512-rp3So07KcdmmKbGvgaNxQSJr7bGVSVk5S9Eq1F+ppbRo70+YeaDxkw5Dd8NPN+GD6bjnYm2VuPuCXmpuYvmCXQ==}

  safe-push-apply@1.0.0:
    resolution: {integrity: sha512-iKE9w/Z7xCzUMIZqdBsp6pEQvwuEebH4vdpjcDWnyzaI6yl6O9FHvVpmGelvEHNsoY6wGblkxR6Zty/h00WiSA==}
    engines: {node: '>= 0.4'}

  safe-regex-test@1.1.0:
    resolution: {integrity: sha512-x/+Cz4YrimQxQccJf5mKEbIa1NzeCRNI5Ecl/ekmlYaampdNLPalVyIcCZNNH3MvmqBugV5TMYZXv0ljslUlaw==}
    engines: {node: '>= 0.4'}

  safer-buffer@2.1.2:
    resolution: {integrity: sha512-YZo3K82SD7Riyi0E1EQPojLz7kpepnSQI9IyPbHHg1XXXevb5dJI7tpyN2ADxGcQbHG7vcyRHk0cbwqcQriUtg==}

  sanitize-filename@1.6.3:
    resolution: {integrity: sha512-y/52Mcy7aw3gRm7IrcGDFx/bCk4AhRh2eI9luHOQM86nZsqwiRkkq2GekHXBBD+SmPidc8i2PqtYZl+pWJ8Oeg==}

  sax@1.4.1:
    resolution: {integrity: sha512-+aWOz7yVScEGoKNd4PA10LZ8sk0A/z5+nXQG5giUO5rprX9jgYsTdov9qCchZiPIZezbZH+jRut8nPodFAX4Jg==}

  scheduler@0.27.0:
    resolution: {integrity: sha512-eNv+WrVbKu1f3vbYJT/xtiF5syA5HPIMtf9IgY/nKg0sWqzAUEvqY/xm7OcZc/qafLx/iO9FgOmeSAp4v5ti/Q==}

  semver-compare@1.0.0:
    resolution: {integrity: sha512-YM3/ITh2MJ5MtzaM429anh+x2jiLVjqILF4m4oyQB18W7Ggea7BfqdH/wGMK7dDiMghv/6WG7znWMwUDzJiXow==}

  semver@5.7.2:
    resolution: {integrity: sha512-cBznnQ9KjJqU67B52RMC65CMarK2600WFnbkcaiwWq3xy/5haFJlshgnpjovMVJ+Hff49d8GEn0b87C5pDQ10g==}
    hasBin: true

  semver@6.3.1:
    resolution: {integrity: sha512-BR7VvDCVHO+q2xBEWskxS6DJE1qRnb7DxzUrogb71CWoSficBxYsiAGd+Kl0mmq/MprG9yArRkyrQxTO6XjMzA==}
    hasBin: true

  semver@7.7.3:
    resolution: {integrity: sha512-SdsKMrI9TdgjdweUSR9MweHA4EJ8YxHn8DFaDisvhVlUOe4BF1tLD7GAj0lIqWVl+dPb/rExr0Btby5loQm20Q==}
    engines: {node: '>=10'}
    hasBin: true

  semver@7.7.3:
    resolution: {integrity: sha512-SdsKMrI9TdgjdweUSR9MweHA4EJ8YxHn8DFaDisvhVlUOe4BF1tLD7GAj0lIqWVl+dPb/rExr0Btby5loQm20Q==}
    engines: {node: '>=10'}
    hasBin: true

  semver@7.7.3:
    resolution: {integrity: sha512-SdsKMrI9TdgjdweUSR9MweHA4EJ8YxHn8DFaDisvhVlUOe4BF1tLD7GAj0lIqWVl+dPb/rExr0Btby5loQm20Q==}
    engines: {node: '>=10'}
    hasBin: true

  send@0.19.0:
    resolution: {integrity: sha512-dW41u5VfLXu8SJh5bwRmyYUbAoSB3c9uQh6L8h/KtsFREPWpbX1lrljJo186Jc4nmci/sGUZ9a0a0J2zgfq2hw==}
    engines: {node: '>= 0.8.0'}

  send@1.2.0:
    resolution: {integrity: sha512-uaW0WwXKpL9blXE2o0bRhoL2EGXIrZxQ2ZQ4mgcfoBxdFmQold+qWsD2jLrfZ0trjKL6vOw0j//eAwcALFjKSw==}
    engines: {node: '>= 18'}

  serialize-error@7.0.1:
    resolution: {integrity: sha512-8I8TjW5KMOKsZQTvoxjuSIa7foAwPWGOts+6o7sgjz41/qMD9VQHEDxi6PBvK2l0MXUmqZyNpUK+T2tQaaElvw==}
    engines: {node: '>=10'}

  serve-static@1.16.2:
    resolution: {integrity: sha512-VqpjJZKadQB/PEbEwvFdO43Ax5dFBZ2UECszz8bQ7pi7wt//PWe1P6MN7eCnjsatYtBT6EuiClbjSWP2WrIoTw==}
    engines: {node: '>= 0.8.0'}

  serve-static@2.2.0:
    resolution: {integrity: sha512-61g9pCh0Vnh7IutZjtLGGpTA355+OPn2TyDv/6ivP2h/AdAVX9azsoxmg2/M6nZeQZNYBEwIcsne1mJd9oQItQ==}
    engines: {node: '>= 18'}

  set-function-length@1.2.2:
    resolution: {integrity: sha512-pgRc4hJ4/sNjWCSS9AmnS40x3bNMDTknHgL5UaMBTMyJnU90EgWh1Rz+MC9eFu4BuN/UwZjKQuY/1v3rM7HMfg==}
    engines: {node: '>= 0.4'}

  set-function-name@2.0.2:
    resolution: {integrity: sha512-7PGFlmtwsEADb0WYyvCMa1t+yke6daIG4Wirafur5kcf+MhUnPms1UeR0CKQdTZD81yESwMHbtn+TR+dMviakQ==}
    engines: {node: '>= 0.4'}

  set-proto@1.0.0:
    resolution: {integrity: sha512-RJRdvCo6IAnPdsvP/7m6bsQqNnn1FCBX5ZNtFL98MmFF/4xAIJTIg1YbHW5DC2W5SKZanrC6i4HsJqlajw/dZw==}
    engines: {node: '>= 0.4'}

  setprototypeof@1.2.0:
    resolution: {integrity: sha512-E5LDX7Wrp85Kil5bhZv46j8jOeboKq5JMmYM3gVGdGH8xFpPWXUMsNrlODCrkoxMEeNi/XZIwuRvY4XNwYMJpw==}

  sharp@0.34.4:
    resolution: {integrity: sha512-FUH39xp3SBPnxWvd5iib1X8XY7J0K0X7d93sie9CJg2PO8/7gmg89Nve6OjItK53/MlAushNNxteBYfM6DEuoA==}
    engines: {node: ^18.17.0 || ^20.3.0 || >=21.0.0}

  shebang-command@2.0.0:
    resolution: {integrity: sha512-kHxr2zZpYtdmrN1qDjrrX/Z1rR1kG8Dx+gkpK1G4eXmvXswmcE1hTWBWYUzlraYw1/yZp6YuDY77YtvbN0dmDA==}
    engines: {node: '>=8'}

  shebang-regex@3.0.0:
    resolution: {integrity: sha512-7++dFhtcx3353uBaq8DDR4NuxBetBzC7ZQOhmTQInHEd6bSrXdiEyzCvG07Z44UYdLShWUyXt5M/yhz8ekcb1A==}
    engines: {node: '>=8'}

  shell-quote@1.8.3:
    resolution: {integrity: sha512-ObmnIF4hXNg1BqhnHmgbDETF8dLPCggZWBjkQfhZpbszZnYur5DUljTcCHii5LC3J5E0yeO/1LIMyH+UvHQgyw==}
    engines: {node: '>= 0.4'}

  side-channel-list@1.0.0:
    resolution: {integrity: sha512-FCLHtRD/gnpCiCHEiJLOwdmFP+wzCmDEkc9y7NsYxeF4u7Btsn1ZuwgwJGxImImHicJArLP4R0yX4c2KCrMrTA==}
    engines: {node: '>= 0.4'}

  side-channel-map@1.0.1:
    resolution: {integrity: sha512-VCjCNfgMsby3tTdo02nbjtM/ewra6jPHmpThenkTYh8pG9ucZ/1P8So4u4FGBek/BjpOVsDCMoLA/iuBKIFXRA==}
    engines: {node: '>= 0.4'}

  side-channel-weakmap@1.0.2:
    resolution: {integrity: sha512-WPS/HvHQTYnHisLo9McqBHOJk2FkHO/tlpvldyrnem4aeQp4hai3gythswg6p01oSoTl58rcpiFAjF2br2Ak2A==}
    engines: {node: '>= 0.4'}

  side-channel@1.1.0:
    resolution: {integrity: sha512-ZX99e6tRweoUXqR+VBrslhda51Nh5MTQwou5tnUDgbtyM0dBgmhEDtWGP/xbKn6hqfPRHujUNwz5fy/wbbhnpw==}
    engines: {node: '>= 0.4'}

  signal-exit@3.0.7:
    resolution: {integrity: sha512-wnD2ZE+l+SPC/uoS0vXeE9L1+0wuaMqKlfz9AMUo38JsyLSBWSFcHR1Rri62LZc12vLr1gb3jl7iwQhgwpAbGQ==}

  signal-exit@4.1.0:
    resolution: {integrity: sha512-bzyZ1e88w9O1iNJbKnOlvYTrWPDl46O1bG0D3XInv+9tkPrxrN8jUUTiFlDkkmKWgn1M6CfIA13SuGqOa9Korw==}
    engines: {node: '>=14'}

  simple-concat@1.0.1:
    resolution: {integrity: sha512-cSFtAPtRhljv69IK0hTVZQ+OfE9nePi/rtJmw5UjHeVyVroEqJXP1sFztKUy1qU+xvz3u/sfYJLa947b7nAN2Q==}

  simple-get@4.0.1:
    resolution: {integrity: sha512-brv7p5WgH0jmQJr1ZDDfKDOSeWWg+OVypG99A/5vYGPqJ6pxiaHLy8nxtFjBA7oMa01ebA9gfh1uMCFqOuXxvA==}

  simple-update-notifier@2.0.0:
    resolution: {integrity: sha512-a2B9Y0KlNXl9u/vsW6sTIu9vGEpfKu2wRV6l1H3XEas/0gUIzGzBoP/IouTcUQbm9JWZLH3COxyn03TYlFax6w==}
    engines: {node: '>=10'}

  sirv@2.0.4:
    resolution: {integrity: sha512-94Bdh3cC2PKrbgSOUqTiGPWVZeSiXfKOVZNJniWoqrWrRkB1CJzBU3NEbiTsPcYy1lDsANA/THzS+9WBiy5nfQ==}
    engines: {node: '>= 10'}

  slice-ansi@3.0.0:
    resolution: {integrity: sha512-pSyv7bSTC7ig9Dcgbw9AuRNUb5k5V6oDudjZoMBSr13qpLBG7tB+zgCkARjq7xIUgdz5P1Qe8u+rSGdouOOIyQ==}
    engines: {node: '>=8'}

  smart-buffer@4.2.0:
    resolution: {integrity: sha512-94hK0Hh8rPqQl2xXc3HsaBoOXKV20MToPkcXvwbISWLEs+64sBq5kFgn2kJDHb1Pry9yrP0dxrCI9RRci7RXKg==}
    engines: {node: '>= 6.0.0', npm: '>= 3.0.0'}

  socks-proxy-agent@7.0.0:
    resolution: {integrity: sha512-Fgl0YPZ902wEsAyiQ+idGd1A7rSFx/ayC1CQVMw5P+EQx2V0SgpGtf6OKFhVjPflPUl9YMmEOnmfjCdMUsygww==}
    engines: {node: '>= 10'}

  socks-proxy-agent@8.0.5:
    resolution: {integrity: sha512-HehCEsotFqbPW9sJ8WVYB6UbmIMv7kUUORIF2Nncq4VQvBfNBLibW9YZR5dlYCSUhwcD628pRllm7n+E+YTzJw==}
    engines: {node: '>= 14'}

  socks@2.8.7:
    resolution: {integrity: sha512-HLpt+uLy/pxB+bum/9DzAgiKS8CX1EvbWxI4zlmgGCExImLdiad2iCwXT5Z4c9c3Eq8rP2318mPW2c+QbtjK8A==}
    engines: {node: '>= 10.0.0', npm: '>= 3.0.0'}

  source-map-js@1.2.1:
    resolution: {integrity: sha512-UXWMKhLOwVKb728IUtQPXxfYU+usdybtUrK/8uGE8CQMvrhOpwvzDBwj0QhSL7MQc7vIsISBG8VQ8+IDQxpfQA==}
    engines: {node: '>=0.10.0'}

  source-map-support@0.5.21:
    resolution: {integrity: sha512-uBHU3L3czsIyYXKX88fdrGovxdSCoTGDRZ6SYXtSRxLZUzHg5P/66Ht6uoUlHu9EZod+inXhKo3qQgwXUT/y1w==}

  source-map@0.6.1:
    resolution: {integrity: sha512-UjgapumWlbMhkBgzT7Ykc5YXUT46F0iKu8SGXq0bcwP5dz/h0Plj6enJqjz1Zbq2l5WaqYnrVbwWOWMyF3F47g==}
    engines: {node: '>=0.10.0'}

  sprintf-js@1.1.3:
    resolution: {integrity: sha512-Oo+0REFV59/rz3gfJNKQiBlwfHaSESl1pcGyABQsnnIfWOFt6JNj5gCog2U6MLZ//IGYD+nA8nI+mTShREReaA==}

  ssri@12.0.0:
    resolution: {integrity: sha512-S7iGNosepx9RadX82oimUkvr0Ct7IjJbEbs4mJcTxst8um95J3sDYU1RBEOvdu6oL1Wek2ODI5i4MAw+dZ6cAQ==}
    engines: {node: ^18.17.0 || >=20.5.0}

  ssri@9.0.1:
    resolution: {integrity: sha512-o57Wcn66jMQvfHG1FlYbWeZWW/dHZhJXjpIcTfXldXEk5nz5lStPo3mK0OJQfGR3RbZUlbISexbljkJzuEj/8Q==}
    engines: {node: ^12.13.0 || ^14.15.0 || >=16.0.0}

  stable-hash@0.0.5:
    resolution: {integrity: sha512-+L3ccpzibovGXFK+Ap/f8LOS0ahMrHTf3xu7mMLSpEGU0EO9ucaysSylKo9eRDFNhWve/y275iPmIZ4z39a9iA==}

  stat-mode@1.0.0:
    resolution: {integrity: sha512-jH9EhtKIjuXZ2cWxmXS8ZP80XyC3iasQxMDV8jzhNJpfDb7VbQLVW4Wvsxz9QZvzV+G4YoSfBUVKDOyxLzi/sg==}
    engines: {node: '>= 6'}

  statuses@2.0.1:
    resolution: {integrity: sha512-RwNA9Z/7PrK06rYLIzFMlaF+l73iwpzsqRIFgbMLbTcLD6cOao82TaWefPXQvB2fOC4AjuYSEndS7N/mTCbkdQ==}
    engines: {node: '>= 0.8'}

  stop-iteration-iterator@1.1.0:
    resolution: {integrity: sha512-eLoXW/DHyl62zxY4SCaIgnRhuMr6ri4juEYARS8E6sCEqzKpOiE521Ucofdx+KnDZl5xmvGYaaKCk5FEOxJCoQ==}
    engines: {node: '>= 0.4'}

  string-width@4.2.3:
    resolution: {integrity: sha512-wKyQRQpjJ0sIp62ErSZdGsjMJWsap5oRNihHhu6G7JVO/9jIB6UyevL+tXuOqrng8j/cxKTWyWUwvSTriiZz/g==}
    engines: {node: '>=8'}

  string-width@5.1.2:
    resolution: {integrity: sha512-HnLOCR3vjcY8beoNLtcjZ5/nxn2afmME6lhrDrebokqMap+XbeW8n9TXpPDOqdGK5qcI3oT0GKTW6wC7EMiVqA==}
    engines: {node: '>=12'}

  string.prototype.includes@2.0.1:
    resolution: {integrity: sha512-o7+c9bW6zpAdJHTtujeePODAhkuicdAryFsfVKwA+wGw89wJ4GTY484WTucM9hLtDEOpOvI+aHnzqnC5lHp4Rg==}
    engines: {node: '>= 0.4'}

  string.prototype.matchall@4.0.12:
    resolution: {integrity: sha512-6CC9uyBL+/48dYizRf7H7VAYCMCNTBeM78x/VTUe9bFEaxBepPJDa1Ow99LqI/1yF7kuy7Q3cQsYMrcjGUcskA==}
    engines: {node: '>= 0.4'}

  string.prototype.repeat@1.0.0:
    resolution: {integrity: sha512-0u/TldDbKD8bFCQ/4f5+mNRrXwZ8hg2w7ZR8wa16e8z9XpePWl3eGEcUD0OXpEH/VJH/2G3gjUtR3ZOiBe2S/w==}

  string.prototype.trim@1.2.10:
    resolution: {integrity: sha512-Rs66F0P/1kedk5lyYyH9uBzuiI/kNRmwJAR9quK6VOtIpZ2G+hMZd+HQbbv25MgCA6gEffoMZYxlTod4WcdrKA==}
    engines: {node: '>= 0.4'}

  string.prototype.trimend@1.0.9:
    resolution: {integrity: sha512-G7Ok5C6E/j4SGfyLCloXTrngQIQU3PWtXGst3yM7Bea9FRURf1S42ZHlZZtsNque2FN2PoUhfZXYLNWwEr4dLQ==}
    engines: {node: '>= 0.4'}

  string.prototype.trimstart@1.0.8:
    resolution: {integrity: sha512-UXSH262CSZY1tfu3G3Secr6uGLCFVPMhIqHjlgCUtCCcgihYc/xKs9djMTMUOb2j1mVSeU8EU6NWc/iQKU6Gfg==}
    engines: {node: '>= 0.4'}

  string_decoder@1.3.0:
    resolution: {integrity: sha512-hkRX8U1WjJFd8LsDJ2yQ/wWWxaopEsABU1XfkM8A+j0+85JAGppt16cr1Whg6KIbb4okU6Mql6BOj+uup/wKeA==}

  strip-ansi@6.0.1:
    resolution: {integrity: sha512-Y38VPSHcqkFrCpFnQ9vuSXmquuv5oXOKpGeT6aGrr3o3Gc9AlVa6JBfUSOCnbxGGZF+/0ooI7KrPuUSztUdU5A==}
    engines: {node: '>=8'}

  strip-ansi@7.1.2:
    resolution: {integrity: sha512-gmBGslpoQJtgnMAvOVqGZpEz9dyoKTCzy2nfz/n8aIFhN/jCE/rCmcxabB6jOOHV+0WNnylOxaxBQPSvcWklhA==}
    engines: {node: '>=12'}

  strip-bom@3.0.0:
    resolution: {integrity: sha512-vavAMRXOgBVNF6nyEEmL3DBK19iRpDcoIwW+swQ+CbGiu7lju6t+JklA1MHweoWtadgt4ISVUsXLyDq34ddcwA==}
    engines: {node: '>=4'}

  strip-json-comments@2.0.1:
    resolution: {integrity: sha512-4gB8na07fecVVkOI6Rs4e7T6NOTki5EmL7TUduTs6bu3EdnSycntVJ4re8kgZA+wx9IueI2Y11bfbgwtzuE0KQ==}
    engines: {node: '>=0.10.0'}

  strip-json-comments@3.1.1:
    resolution: {integrity: sha512-6fPc+R4ihwqP6N/aIv2f1gMH8lOVtWQHoqC4yK6oSDVVocumAsfCqjkXnqiYMhmMwS/mEHLp7Vehlt3ql6lEig==}
    engines: {node: '>=8'}

  styled-jsx@5.1.6:
    resolution: {integrity: sha512-qSVyDTeMotdvQYoHWLNGwRFJHC+i+ZvdBRYosOFgC+Wg1vx4frN2/RG/NA7SYqqvKNLf39P2LSRA2pu6n0XYZA==}
    engines: {node: '>= 12.0.0'}
    peerDependencies:
      '@babel/core': '*'
      babel-plugin-macros: '*'
      react: '>= 16.8.0 || 17.x.x || ^18.0.0-0 || ^19.0.0-0'
    peerDependenciesMeta:
      '@babel/core':
        optional: true
      babel-plugin-macros:
        optional: true

  sumchecker@3.0.1:
    resolution: {integrity: sha512-MvjXzkz/BOfyVDkG0oFOtBxHX2u3gKbMHIF/dXblZsgD3BWOFLmHovIpZY7BykJdAjcqRCBi1WYBNdEC9yI7vg==}
    engines: {node: '>= 8.0'}

  supports-color@7.2.0:
    resolution: {integrity: sha512-qpCAvRl9stuOHveKsn7HncJRvv501qIacKzQlO/+Lwxc9+0q2wLyv4Dfvt80/DPn2pqOBsJdDiogXGR9+OvwRw==}
    engines: {node: '>=8'}

  supports-color@8.1.1:
    resolution: {integrity: sha512-MpUEN2OodtUzxvKQl72cUF7RQ5EiHsGvSsVG0ia9c5RbWGL2CI4C7EpPS8UTBIplnlzZiNuV56w+FuNxy3ty2Q==}
    engines: {node: '>=10'}

  supports-preserve-symlinks-flag@1.0.0:
    resolution: {integrity: sha512-ot0WnXS9fgdkgIcePe6RHNk1WA8+muPa6cSjeR3V8K27q9BB1rTE3R1p7Hv0z1ZyAc8s6Vvv8DIyWf681MAt0w==}
    engines: {node: '>= 0.4'}

  tabbable@6.2.0:
    resolution: {integrity: sha512-Cat63mxsVJlzYvN51JmVXIgNoUokrIaT2zLclCXjRd8boZ0004U4KCs/sToJ75C6sdlByWxpYnb5Boif1VSFew==}

  tailwind-merge@2.6.0:
    resolution: {integrity: sha512-P+Vu1qXfzediirmHOC3xKGAYeZtPcV9g76X+xg2FD4tYgR71ewMA35Y3sCz3zhiN/dwefRpJX0yBcgwi1fXNQA==}

  tailwindcss@4.1.14:
    resolution: {integrity: sha512-b7pCxjGO98LnxVkKjaZSDeNuljC4ueKUddjENJOADtubtdo8llTaJy7HwBMeLNSSo2N5QIAgklslK1+Ir8r6CA==}

  tapable@2.2.3:
    resolution: {integrity: sha512-ZL6DDuAlRlLGghwcfmSn9sK3Hr6ArtyudlSAiCqQ6IfE+b+HHbydbYDIG15IfS5do+7XQQBdBiubF/cV2dnDzg==}
    engines: {node: '>=6'}

  tar-fs@2.1.4:
    resolution: {integrity: sha512-mDAjwmZdh7LTT6pNleZ05Yt65HC3E+NiQzl672vQG38jIrehtJk/J3mNwIg+vShQPcLF/LV7CMnDW6vjj6sfYQ==}

  tar-stream@2.2.0:
    resolution: {integrity: sha512-ujeqbceABgwMZxEJnk2HDY2DlnUZ+9oEcb1KzTVfYHio0UE6dG71n60d8D2I4qNvleWrrXpmjpt7vZeF1LnMZQ==}
    engines: {node: '>=6'}

  tar@6.2.1:
    resolution: {integrity: sha512-DZ4yORTwrbTj/7MZYq2w+/ZFdI6OZ/f9SFHR+71gIVUZhOQPHzVCLpvRnPgyaMpfWxxk/4ONva3GQSyNIKRv6A==}
    engines: {node: '>=10'}

  tar@7.5.1:
    resolution: {integrity: sha512-nlGpxf+hv0v7GkWBK2V9spgactGOp0qvfWRxUMjqHyzrt3SgwE48DIv/FhqPHJYLHpgW1opq3nERbz5Anq7n1g==}
    engines: {node: '>=18'}

  temp-file@3.4.0:
    resolution: {integrity: sha512-C5tjlC/HCtVUOi3KWVokd4vHVViOmGjtLwIh4MuzPo/nMYTV/p1urt3RnMz2IWXDdKEGJH3k5+KPxtqRsUYGtg==}

  temp@0.9.4:
    resolution: {integrity: sha512-yYrrsWnrXMcdsnu/7YMYAofM1ktpL5By7vZhf15CrXijWWrEYZks5AXBudalfSWJLlnen/QUJUB5aoB0kqZUGA==}
    engines: {node: '>=6.0.0'}

  tiny-async-pool@1.3.0:
    resolution: {integrity: sha512-01EAw5EDrcVrdgyCLgoSPvqznC0sVxDSVeiOz09FUpjh71G79VCqneOr+xvt7T1r76CF6ZZfPjHorN2+d+3mqA==}

  tinyglobby@0.2.15:
    resolution: {integrity: sha512-j2Zq4NyQYG5XMST4cbs02Ak8iJUdxRM0XI5QyxXuZOzKOINmWurp3smXu3y5wDcJrptwpSjgXHzIQxR0omXljQ==}
    engines: {node: '>=12.0.0'}

  tmp-promise@3.0.3:
    resolution: {integrity: sha512-RwM7MoPojPxsOBYnyd2hy0bxtIlVrihNs9pj5SUvY8Zz1sQcQG2tG1hSr8PDxfgEB8RNKDhqbIlroIarSNDNsQ==}

  tmp@0.2.5:
    resolution: {integrity: sha512-voyz6MApa1rQGUxT3E+BK7/ROe8itEx7vD8/HEvt4xwXucvQ5G5oeEiHkmHZJuBO21RpOf+YYm9MOivj709jow==}
    engines: {node: '>=14.14'}

  to-regex-range@5.0.1:
    resolution: {integrity: sha512-65P7iz6X5yEr1cwcgvQxbbIw7Uk3gOy5dIdtZ4rDveLqhrdJP+Li/Hx6tyK0NEb+2GCyneCMJiGqrADCSNk8sQ==}
    engines: {node: '>=8.0'}

  toidentifier@1.0.1:
    resolution: {integrity: sha512-o5sSPKEkg/DIQNmH43V0/uerLrpzVedkUh8tGNvaeXpfpuwjKenlSox/2O/BTlZUtEe+JG7s5YhEz608PlAHRA==}
    engines: {node: '>=0.6'}

  totalist@3.0.1:
    resolution: {integrity: sha512-sf4i37nQ2LBx4m3wB74y+ubopq6W/dIzXg0FDGjsYnZHVa1Da8FH853wlL2gtUhg+xJXjfk3kUZS3BRoQeoQBQ==}
    engines: {node: '>=6'}

  tree-kill@1.2.2:
    resolution: {integrity: sha512-L0Orpi8qGpRG//Nd+H90vFB+3iHnue1zSSGmNOOCh1GLJ7rUKVwV2HvijphGQS2UmhUZewS9VgvxYIdgr+fG1A==}
    hasBin: true

  truncate-utf8-bytes@1.0.2:
    resolution: {integrity: sha512-95Pu1QXQvruGEhv62XCMO3Mm90GscOCClvrIUwCM0PYOXK3kaF3l3sIHxx71ThJfcbM2O5Au6SO3AWCSEfW4mQ==}

  ts-api-utils@2.1.0:
    resolution: {integrity: sha512-CUgTZL1irw8u29bzrOD/nH85jqyc74D6SshFgujOIA7osm2Rz7dYH77agkx7H4FBNxDq7Cjf+IjaX/8zwFW+ZQ==}
    engines: {node: '>=18.12'}
    peerDependencies:
      typescript: '>=4.8.4'

  tsconfig-paths@3.15.0:
    resolution: {integrity: sha512-2Ac2RgzDe/cn48GvOe3M+o82pEFewD3UPbyoUHHdKasHwJKjds4fLXWf/Ux5kATBKN20oaFGu+jbElp1pos0mg==}

  tslib@2.8.1:
    resolution: {integrity: sha512-oJFu94HQb+KVduSUQL7wnpmqnfmLsOA/nAh6b6EH0wCEoK0/mPeXU6c3wKDV83MkOuHPRHtSXKKU99IBazS/2w==}

  tsx@4.20.6:
    resolution: {integrity: sha512-ytQKuwgmrrkDTFP4LjR0ToE2nqgy886GpvRSpU0JAnrdBYppuY5rLkRUYPU1yCryb24SsKBTL/hlDQAEFVwtZg==}
    engines: {node: '>=18.0.0'}
    hasBin: true

  tunnel-agent@0.6.0:
    resolution: {integrity: sha512-McnNiV1l8RYeY8tBgEpuodCC1mLUdbSN+CYBL7kJsJNInOP8UjDDEwdk6Mw60vdLLrr5NHKZhMAOSrR2NZuQ+w==}

  type-check@0.4.0:
    resolution: {integrity: sha512-XleUoc9uwGXqjWwXaUTZAmzMcFZ5858QA2vvx1Ur5xIcixXIP+8LnFDgRplU30us6teqdlskFfu+ae4K79Ooew==}
    engines: {node: '>= 0.8.0'}

  type-fest@0.13.1:
    resolution: {integrity: sha512-34R7HTnG0XIJcBSn5XhDd7nNFPRcXYRZrBB2O2jdKqYODldSzBAqzsWoZYYvduky73toYS/ESqxPvkDf/F0XMg==}
    engines: {node: '>=10'}

  type-fest@4.41.0:
    resolution: {integrity: sha512-TeTSQ6H5YHvpqVwBRcnLDCBnDOHWYu7IvGbHT6N8AOymcr9PJGjc1GTtiWZTYg0NCgYwvnYWEkVChQAr9bjfwA==}
    engines: {node: '>=16'}

  type-is@1.6.18:
    resolution: {integrity: sha512-TkRKr9sUTxEH8MdfuCSP7VizJyzRNMjj2J2do2Jr3Kym598JVdEksuzPQCnlFPW4ky9Q+iA+ma9BGm06XQBy8g==}
    engines: {node: '>= 0.6'}

  type-is@2.0.1:
    resolution: {integrity: sha512-OZs6gsjF4vMp32qrCbiVSkrFmXtG/AZhY3t0iAMrMBiAZyV9oALtXO8hsrHbMXF9x6L3grlFuwW2oAz7cav+Gw==}
    engines: {node: '>= 0.6'}

  typed-array-buffer@1.0.3:
    resolution: {integrity: sha512-nAYYwfY3qnzX30IkA6AQZjVbtK6duGontcQm1WSG1MD94YLqK0515GNApXkoxKOWMusVssAHWLh9SeaoefYFGw==}
    engines: {node: '>= 0.4'}

  typed-array-byte-length@1.0.3:
    resolution: {integrity: sha512-BaXgOuIxz8n8pIq3e7Atg/7s+DpiYrxn4vdot3w9KbnBhcRQq6o3xemQdIfynqSeXeDrF32x+WvfzmOjPiY9lg==}
    engines: {node: '>= 0.4'}

  typed-array-byte-offset@1.0.4:
    resolution: {integrity: sha512-bTlAFB/FBYMcuX81gbL4OcpH5PmlFHqlCCpAl8AlEzMz5k53oNDvN8p1PNOWLEmI2x4orp3raOFB51tv9X+MFQ==}
    engines: {node: '>= 0.4'}

  typed-array-length@1.0.7:
    resolution: {integrity: sha512-3KS2b+kL7fsuk/eJZ7EQdnEmQoaho/r6KUef7hxvltNA5DR8NAUM+8wJMbJyZ4G9/7i3v5zPBIMN5aybAh2/Jg==}
    engines: {node: '>= 0.4'}

  typescript@5.9.3:
    resolution: {integrity: sha512-jl1vZzPDinLr9eUt3J/t7V6FgNEw9QjvBPdysz9KfQDD41fQrC2Y4vKQdiaUpFT4bXlb1RHhLpp8wtm6M5TgSw==}
    engines: {node: '>=14.17'}
    hasBin: true

  unbox-primitive@1.1.0:
    resolution: {integrity: sha512-nWJ91DjeOkej/TA8pXQ3myruKpKEYgqvpw9lz4OPHj/NWFNluYrjbz9j01CJ8yKQd2g4jFoOkINCTW2I5LEEyw==}
    engines: {node: '>= 0.4'}

  undici-types@6.21.0:
    resolution: {integrity: sha512-iwDZqg0QAGrg9Rav5H4n0M64c3mkR59cJ6wQp+7C4nI0gsmExaedaYLNO44eT4AtBBwjbTiGPMlt2Md0T9H9JQ==}

  undici-types@7.13.0:
    resolution: {integrity: sha512-Ov2Rr9Sx+fRgagJ5AX0qvItZG/JKKoBRAVITs1zk7IqZGTJUwgUr7qoYBpWwakpWilTZFM98rG/AFRocu10iIQ==}

  undici@7.16.0:
    resolution: {integrity: sha512-QEg3HPMll0o3t2ourKwOeUAZ159Kn9mx5pnzHRQO8+Wixmh88YdZRiIwat0iNzNNXn0yoEtXJqFpyW7eM8BV7g==}
    engines: {node: '>=20.18.1'}

  unique-filename@2.0.1:
    resolution: {integrity: sha512-ODWHtkkdx3IAR+veKxFV+VBkUMcN+FaqzUUd7IZzt+0zhDZFPFxhlqwPF3YQvMHx1TD0tdgYl+kuPnJ8E6ql7A==}
    engines: {node: ^12.13.0 || ^14.15.0 || >=16.0.0}

  unique-filename@4.0.0:
    resolution: {integrity: sha512-XSnEewXmQ+veP7xX2dS5Q4yZAvO40cBN2MWkJ7D/6sW4Dg6wYBNwM1Vrnz1FhH5AdeLIlUXRI9e28z1YZi71NQ==}
    engines: {node: ^18.17.0 || >=20.5.0}

  unique-slug@3.0.0:
    resolution: {integrity: sha512-8EyMynh679x/0gqE9fT9oilG+qEt+ibFyqjuVTsZn1+CMxH+XLlpvr2UZx4nVcCwTpx81nICr2JQFkM+HPLq4w==}
    engines: {node: ^12.13.0 || ^14.15.0 || >=16.0.0}

  unique-slug@5.0.0:
    resolution: {integrity: sha512-9OdaqO5kwqR+1kVgHAhsp5vPNU0hnxRa26rBFNfNgM7M6pNtgzeBn3s/xbyCQL3dcjzOatcef6UUHpB/6MaETg==}
    engines: {node: ^18.17.0 || >=20.5.0}

  universalify@0.1.2:
    resolution: {integrity: sha512-rBJeI5CXAlmy1pV+617WB9J63U6XcazHHF2f2dbJix4XzpUF0RS3Zbj0FGIOCAva5P/d/GBOYaACQ1w+0azUkg==}
    engines: {node: '>= 4.0.0'}

  universalify@2.0.1:
    resolution: {integrity: sha512-gptHNQghINnc/vTGIk0SOFGFNXw7JVrlRUtConJRlvaw6DuX0wO5Jeko9sWrMBhh+PsYAZ7oXAiOnf/UKogyiw==}
    engines: {node: '>= 10.0.0'}

  unpipe@1.0.0:
    resolution: {integrity: sha512-pjy2bYhSsufwWlKwPc+l3cN7+wuJlK6uz0YdJEOlQDbl6jo/YlPi4mb8agUkVC8BF7V8NuzeyPNqRksA3hztKQ==}
    engines: {node: '>= 0.8'}

  unrs-resolver@1.11.1:
    resolution: {integrity: sha512-bSjt9pjaEBnNiGgc9rUiHGKv5l4/TGzDmYw3RhnkJGtLhbnnA/5qJj7x3dNDCRx/PJxu774LlH8lCOlB4hEfKg==}

  update-browserslist-db@1.1.3:
    resolution: {integrity: sha512-UxhIZQ+QInVdunkDAaiazvvT/+fXL5Osr0JZlJulepYu6Jd7qJtDZjlur0emRlT71EN3ScPoE7gvsuIKKNavKw==}
    hasBin: true
    peerDependencies:
      browserslist: '>= 4.21.0'

  uri-js@4.4.1:
    resolution: {integrity: sha512-7rKUyy33Q1yc98pQ1DAmLtwX109F7TIfWlW1Ydo8Wl1ii1SeHieeh0HHfPeL2fMXK6z0s8ecKs9frCuLJvndBg==}

  use-callback-ref@1.3.3:
    resolution: {integrity: sha512-jQL3lRnocaFtu3V00JToYz/4QkNWswxijDaCVNZRiRTO3HQDLsdu1ZtmIUvV4yPp+rvWm5j0y0TG/S61cuijTg==}
    engines: {node: '>=10'}
    peerDependencies:
      '@types/react': '*'
      react: ^16.8.0 || ^17.0.0 || ^18.0.0 || ^19.0.0 || ^19.0.0-rc
    peerDependenciesMeta:
      '@types/react':
        optional: true

  use-composed-ref@1.4.0:
    resolution: {integrity: sha512-djviaxuOOh7wkj0paeO1Q/4wMZ8Zrnag5H6yBvzN7AKKe8beOaED9SF5/ByLqsku8NP4zQqsvM2u3ew/tJK8/w==}
    peerDependencies:
      '@types/react': '*'
      react: ^16.8.0 || ^17.0.0 || ^18.0.0 || ^19.0.0
    peerDependenciesMeta:
      '@types/react':
        optional: true

  use-isomorphic-layout-effect@1.2.1:
    resolution: {integrity: sha512-tpZZ+EX0gaghDAiFR37hj5MgY6ZN55kLiPkJsKxBMZ6GZdOSPJXiOzPM984oPYZ5AnehYx5WQp1+ME8I/P/pRA==}
    peerDependencies:
      '@types/react': '*'
      react: ^16.8.0 || ^17.0.0 || ^18.0.0 || ^19.0.0
    peerDependenciesMeta:
      '@types/react':
        optional: true

  use-latest@1.3.0:
    resolution: {integrity: sha512-mhg3xdm9NaM8q+gLT8KryJPnRFOz1/5XPBhmDEVZK1webPzDjrPk7f/mbpeLqTgB9msytYWANxgALOCJKnLvcQ==}
    peerDependencies:
      '@types/react': '*'
      react: ^16.8.0 || ^17.0.0 || ^18.0.0 || ^19.0.0
    peerDependenciesMeta:
      '@types/react':
        optional: true

  use-sidecar@1.1.3:
    resolution: {integrity: sha512-Fedw0aZvkhynoPYlA5WXrMCAMm+nSWdZt6lzJQ7Ok8S6Q+VsHmHpRWndVRJ8Be0ZbkfPc5LRYH+5XrzXcEeLRQ==}
    engines: {node: '>=10'}
    peerDependencies:
      '@types/react': '*'
      react: ^16.8.0 || ^17.0.0 || ^18.0.0 || ^19.0.0 || ^19.0.0-rc
    peerDependenciesMeta:
      '@types/react':
        optional: true

  use-sync-external-store@1.5.0:
    resolution: {integrity: sha512-Rb46I4cGGVBmjamjphe8L/UnvJD+uPPtTkNvX5mZgqdbavhI4EbgIWJiIHXJ8bc/i9EQGPRh4DwEURJ552Do0A==}
    peerDependencies:
      react: ^16.8.0 || ^17.0.0 || ^18.0.0 || ^19.0.0

  utf8-byte-length@1.0.5:
    resolution: {integrity: sha512-Xn0w3MtiQ6zoz2vFyUVruaCL53O/DwUvkEeOvj+uulMm0BkUGYWmBYVyElqZaSLhY6ZD0ulfU3aBra2aVT4xfA==}

  util-deprecate@1.0.2:
    resolution: {integrity: sha512-EPD5q1uXyFxJpCrLnCc1nHnq3gOa6DZBocAIiI2TaSCA7VCJ1UJDMagCzIkXNsUYfD1daK//LTEQ8xiIbrHtcw==}

  utils-merge@1.0.1:
    resolution: {integrity: sha512-pMZTvIkT1d+TFGvDOqodOclx0QWkkgi6Tdoa8gC8ffGAAqz9pzPTZWAybbsHHoED/ztMtkv/VoYTYyShUn81hA==}
    engines: {node: '>= 0.4.0'}

  vary@1.1.2:
    resolution: {integrity: sha512-BNGbWLfd0eUPabhkXUVm0j8uuvREyTh5ovRa/dyow/BqAbZJyC+5fU+IzQOzmAKzYqYRAISoRhdQr3eIZ/PXqg==}
    engines: {node: '>= 0.8'}

  verror@1.10.1:
    resolution: {integrity: sha512-veufcmxri4e3XSrT0xwfUR7kguIkaxBeosDg00yDWhk49wdwkSUrvvsm7nc75e1PUyvIeZj6nS8VQRYz2/S4Xg==}
    engines: {node: '>=0.6.0'}

  wcwidth@1.0.1:
    resolution: {integrity: sha512-XHPEwS0q6TaxcvG85+8EYkbiCux2XtWG2mkc47Ng2A77BQu9+DqIOJldST4HgPkuea7dvKSj5VgX3P1d4rW8Tg==}

  webpack-bundle-analyzer@4.10.1:
    resolution: {integrity: sha512-s3P7pgexgT/HTUSYgxJyn28A+99mmLq4HsJepMPzu0R8ImJc52QNqaFYW1Z2z2uIb1/J3eYgaAWVpaC+v/1aAQ==}
    engines: {node: '>= 10.13.0'}
    hasBin: true

  whatwg-encoding@3.1.1:
    resolution: {integrity: sha512-6qN4hJdMwfYBtE3YBTTHhoeuUrDBPZmbQaxWAqSALV/MeEnR5z1xd8UKud2RAkFoPkmB+hli1TZSnyi84xz1vQ==}
    engines: {node: '>=18'}

  whatwg-mimetype@4.0.0:
    resolution: {integrity: sha512-QaKxh0eNIi2mE9p2vEdzfagOKHCcj1pJ56EEHGQOVxp8r9/iszLUUV7v89x9O1p/T+NlTM5W7jW6+cz4Fq1YVg==}
    engines: {node: '>=18'}

  which-boxed-primitive@1.1.1:
    resolution: {integrity: sha512-TbX3mj8n0odCBFVlY8AxkqcHASw3L60jIuF8jFP78az3C2YhmGvqbHBpAjTRH2/xqYunrJ9g1jSyjCjpoWzIAA==}
    engines: {node: '>= 0.4'}

  which-builtin-type@1.2.1:
    resolution: {integrity: sha512-6iBczoX+kDQ7a3+YJBnh3T+KZRxM/iYNPXicqk66/Qfm1b93iu+yOImkg0zHbj5LNOcNv1TEADiZ0xa34B4q6Q==}
    engines: {node: '>= 0.4'}

  which-collection@1.0.2:
    resolution: {integrity: sha512-K4jVyjnBdgvc86Y6BkaLZEN933SwYOuBFkdmBu9ZfkcAbdVbpITnDmjvZ/aQjRXQrv5EPkTnD1s39GiiqbngCw==}
    engines: {node: '>= 0.4'}

  which-typed-array@1.1.19:
    resolution: {integrity: sha512-rEvr90Bck4WZt9HHFC4DJMsjvu7x+r6bImz0/BrbWb7A2djJ8hnZMrWnHo9F8ssv0OMErasDhftrfROTyqSDrw==}
    engines: {node: '>= 0.4'}

  which@2.0.2:
    resolution: {integrity: sha512-BLI3Tl1TW3Pvl70l3yq3Y64i+awpwXqsGBYWkkqMtnbXgrMD+yj7rhW0kuEDxzJaYXGjEW5ogapKNMEKNMjibA==}
    engines: {node: '>= 8'}
    hasBin: true

  which@5.0.0:
    resolution: {integrity: sha512-JEdGzHwwkrbWoGOlIHqQ5gtprKGOenpDHpxE9zVR1bWbOtYRyPPHMe9FaP6x61CmNaTThSkb0DAJte5jD+DmzQ==}
    engines: {node: ^18.17.0 || >=20.5.0}
    hasBin: true

  word-wrap@1.2.5:
    resolution: {integrity: sha512-BN22B5eaMMI9UMtjrGd5g5eCYPpCPDUy0FJXbYsaT5zYxjFOckS53SQDE3pWkVoWpHXVb3BrYcEN4Twa55B5cA==}
    engines: {node: '>=0.10.0'}

  wrap-ansi@7.0.0:
    resolution: {integrity: sha512-YVGIj2kamLSTxw6NsZjoBxfSwsn0ycdesmc4p+Q21c5zPuZ1pl+NfxVdxPtdHvmNVOQ6XSYG4AUtyt/Fi7D16Q==}
    engines: {node: '>=10'}

  wrap-ansi@8.1.0:
    resolution: {integrity: sha512-si7QWI6zUMq56bESFvagtmzMdGOtoxfR+Sez11Mobfc7tm+VkUckk9bW2UeffTGVUbOksxmSw0AA2gs8g71NCQ==}
    engines: {node: '>=12'}

  wrappy@1.0.2:
    resolution: {integrity: sha512-l4Sp/DRseor9wL6EvV2+TuQn63dMkPjZ/sp9XkghTEbV9KlPS1xUsZ3u7/IQO4wxtcFB4bgpQPRcR3QCvezPcQ==}

  ws@7.5.10:
    resolution: {integrity: sha512-+dbF1tHwZpXcbOJdVOkzLDxZP1ailvSxM6ZweXTegylPny803bFhA+vqBYw4s31NSAk4S2Qz+AKXK9a4wkdjcQ==}
    engines: {node: '>=8.3.0'}
    peerDependencies:
      bufferutil: ^4.0.1
      utf-8-validate: ^5.0.2
    peerDependenciesMeta:
      bufferutil:
        optional: true
      utf-8-validate:
        optional: true

  xmlbuilder@15.1.1:
    resolution: {integrity: sha512-yMqGBqtXyeN1e3TGYvgNgDVZ3j84W4cwkOXQswghol6APgZWaff9lnbvN7MHYJOiXsvGPXtjTYJEiC9J2wv9Eg==}
    engines: {node: '>=8.0'}

  y18n@5.0.8:
    resolution: {integrity: sha512-0pfFzegeDWJHJIAmTLRP2DwHjdF5s7jo9tuztdQxAhINCdvS+3nGINqPd00AphqJR/0LhANUS6/+7SCb98YOfA==}
    engines: {node: '>=10'}

  yallist@3.1.1:
    resolution: {integrity: sha512-a4UGQaWPH59mOXUYnAG2ewncQS4i4F43Tv3JoAM+s2VDAmS9NsK8GpDMLrCHPksFT7h3K6TOoUNn2pb7RoXx4g==}

  yallist@4.0.0:
    resolution: {integrity: sha512-3wdGidZyq5PB084XLES5TpOSRA3wjXAlIWMhum2kRcv/41Sn2emQ0dycQW4uZXLejwKvg6EsvbdlVL+FYEct7A==}

  yallist@5.0.0:
    resolution: {integrity: sha512-YgvUTfwqyc7UXVMrB+SImsVYSmTS8X/tSrtdNZMImM+n7+QTriRXyXim0mBrTXNeqzVF0KWGgHPeiyViFFrNDw==}
    engines: {node: '>=18'}

  yargs-parser@21.1.1:
    resolution: {integrity: sha512-tVpsJW7DdjecAiFpbIB1e3qxIQsE6NoPc5/eTdrbbIC4h0LVsWhnoa3g+m2HclBIujHzsxZ4VJVA+GUuc2/LBw==}
    engines: {node: '>=12'}

  yargs@17.7.2:
    resolution: {integrity: sha512-7dSzzRQ++CKnNI/krKnYRV7JKKPUXMEh61soaHKg9mrWEhzFWhFnxPxGl+69cD1Ou63C13NUPCnmIcrvqCuM6w==}
    engines: {node: '>=12'}

  yauzl@2.10.0:
    resolution: {integrity: sha512-p4a9I6X6nu6IhoGmBqAcbJy1mlC4j27vEPZX9F4L4/vZT3Lyq1VkFHw/V/PUcB9Buo+DG3iHkT0x3Qya58zc3g==}

  yocto-queue@0.1.0:
    resolution: {integrity: sha512-rVksvsnNCdJ/ohGc6xgPwyN8eheCxsiLM8mxuE/t/mOVqJewPuO1miLpTHQiRgTKCLexL4MeAFVagts7HmNZ2Q==}
    engines: {node: '>=10'}

  zod-validation-error@3.5.3:
    resolution: {integrity: sha512-OT5Y8lbUadqVZCsnyFaTQ4/O2mys4tj7PqhdbBCp7McPwvIEKfPtdA6QfPeFQK2/Rz5LgwmAXRJTugBNBi0btw==}
    engines: {node: '>=18.0.0'}
    peerDependencies:
      zod: ^3.25.0 || ^4.0.0

  zod@3.25.76:
    resolution: {integrity: sha512-gzUt/qt81nXsFGKIFcC3YnfEAx5NkunCfnDlvuBSSFS02bcXu4Lmea0AFIUwbLWxWPx3d9p8S5QoaujKcNQxcQ==}

  zod@4.1.12:
    resolution: {integrity: sha512-JInaHOamG8pt5+Ey8kGmdcAcg3OL9reK8ltczgHTAwNhMys/6ThXHityHxVV2p3fkw/c+MAvBHFVYHFZDmjMCQ==}

  zustand@5.0.8:
    resolution: {integrity: sha512-gyPKpIaxY9XcO2vSMrLbiER7QMAMGOQZVRdJ6Zi782jkbzZygq5GI9nG8g+sMgitRtndwaBSl7uiqC49o1SSiw==}
    engines: {node: '>=12.20.0'}
    peerDependencies:
      '@types/react': '>=18.0.0'
      immer: '>=9.0.6'
      react: '>=18.0.0'
      use-sync-external-store: '>=1.2.0'
    peerDependenciesMeta:
      '@types/react':
        optional: true
      immer:
        optional: true
      react:
        optional: true
      use-sync-external-store:
        optional: true

snapshots:

  7zip-bin@5.2.0: {}

  '@alloc/quick-lru@5.2.0': {}

  '@babel/code-frame@7.27.1':
    dependencies:
      '@babel/helper-validator-identifier': 7.27.1
      js-tokens: 4.0.0
      picocolors: 1.1.1

  '@babel/compat-data@7.28.4': {}

  '@babel/core@7.28.4':
    dependencies:
      '@babel/code-frame': 7.27.1
      '@babel/generator': 7.28.3
      '@babel/helper-compilation-targets': 7.27.2
      '@babel/helper-module-transforms': 7.28.3(@babel/core@7.28.4)
      '@babel/helpers': 7.28.4
      '@babel/parser': 7.28.4
      '@babel/template': 7.27.2
      '@babel/traverse': 7.28.4
      '@babel/types': 7.28.4
      '@jridgewell/remapping': 2.3.5
      convert-source-map: 2.0.0
      debug: 4.4.3
      gensync: 1.0.0-beta.2
      json5: 2.2.3
      semver: 6.3.1
    transitivePeerDependencies:
      - supports-color

  '@babel/generator@7.28.3':
    dependencies:
      '@babel/parser': 7.28.4
      '@babel/types': 7.28.4
      '@jridgewell/gen-mapping': 0.3.13
      '@jridgewell/trace-mapping': 0.3.31
      jsesc: 3.1.0

  '@babel/helper-annotate-as-pure@7.27.3':
    dependencies:
      '@babel/types': 7.28.4

  '@babel/helper-compilation-targets@7.27.2':
    dependencies:
      '@babel/compat-data': 7.28.4
      '@babel/helper-validator-option': 7.27.1
      browserslist: 4.26.3
      lru-cache: 5.1.1
      semver: 6.3.1

  '@babel/helper-create-class-features-plugin@7.28.3(@babel/core@7.28.4)':
    dependencies:
      '@babel/core': 7.28.4
      '@babel/helper-annotate-as-pure': 7.27.3
      '@babel/helper-member-expression-to-functions': 7.27.1
      '@babel/helper-optimise-call-expression': 7.27.1
      '@babel/helper-replace-supers': 7.27.1(@babel/core@7.28.4)
      '@babel/helper-skip-transparent-expression-wrappers': 7.27.1
      '@babel/traverse': 7.28.4
      semver: 6.3.1
    transitivePeerDependencies:
      - supports-color

  '@babel/helper-globals@7.28.0': {}

  '@babel/helper-member-expression-to-functions@7.27.1':
    dependencies:
      '@babel/traverse': 7.28.4
      '@babel/types': 7.28.4
    transitivePeerDependencies:
      - supports-color

  '@babel/helper-module-imports@7.27.1':
    dependencies:
      '@babel/traverse': 7.28.4
      '@babel/types': 7.28.4
    transitivePeerDependencies:
      - supports-color

  '@babel/helper-module-transforms@7.28.3(@babel/core@7.28.4)':
    dependencies:
      '@babel/core': 7.28.4
      '@babel/helper-module-imports': 7.27.1
      '@babel/helper-validator-identifier': 7.27.1
      '@babel/traverse': 7.28.4
    transitivePeerDependencies:
      - supports-color

  '@babel/helper-optimise-call-expression@7.27.1':
    dependencies:
      '@babel/types': 7.28.4

  '@babel/helper-plugin-utils@7.27.1': {}

  '@babel/helper-replace-supers@7.27.1(@babel/core@7.28.4)':
    dependencies:
      '@babel/core': 7.28.4
      '@babel/helper-member-expression-to-functions': 7.27.1
      '@babel/helper-optimise-call-expression': 7.27.1
      '@babel/traverse': 7.28.4
    transitivePeerDependencies:
      - supports-color

  '@babel/helper-skip-transparent-expression-wrappers@7.27.1':
    dependencies:
      '@babel/traverse': 7.28.4
      '@babel/types': 7.28.4
    transitivePeerDependencies:
      - supports-color

  '@babel/helper-string-parser@7.27.1': {}

  '@babel/helper-validator-identifier@7.27.1': {}

  '@babel/helper-validator-option@7.27.1': {}

  '@babel/helpers@7.28.4':
    dependencies:
      '@babel/template': 7.27.2
      '@babel/types': 7.28.4

  '@babel/parser@7.28.4':
    dependencies:
      '@babel/types': 7.28.4

  '@babel/plugin-proposal-private-methods@7.18.6(@babel/core@7.28.4)':
    dependencies:
      '@babel/core': 7.28.4
      '@babel/helper-create-class-features-plugin': 7.28.3(@babel/core@7.28.4)
      '@babel/helper-plugin-utils': 7.27.1
    transitivePeerDependencies:
      - supports-color

  '@babel/runtime@7.28.4': {}

  '@babel/template@7.27.2':
    dependencies:
      '@babel/code-frame': 7.27.1
      '@babel/parser': 7.28.4
      '@babel/types': 7.28.4

  '@babel/traverse@7.28.4':
    dependencies:
      '@babel/code-frame': 7.27.1
      '@babel/generator': 7.28.3
      '@babel/helper-globals': 7.28.0
      '@babel/parser': 7.28.4
      '@babel/template': 7.27.2
      '@babel/types': 7.28.4
      debug: 4.4.3
    transitivePeerDependencies:
      - supports-color

  '@babel/types@7.28.4':
    dependencies:
      '@babel/helper-string-parser': 7.27.1
      '@babel/helper-validator-identifier': 7.27.1

  '@develar/schema-utils@2.6.5':
    dependencies:
      ajv: 6.12.6
      ajv-keywords: 3.5.2(ajv@6.12.6)

  '@discoveryjs/json-ext@0.5.7': {}

  '@electron/asar@3.2.18':
    dependencies:
      commander: 5.1.0
      glob: 7.2.3
      minimatch: 3.1.2

  '@electron/asar@3.4.1':
    dependencies:
      commander: 5.1.0
      glob: 7.2.3
      minimatch: 3.1.2

  '@electron/fuses@1.8.0':
    dependencies:
      chalk: 4.1.2
      fs-extra: 9.1.0
      minimist: 1.2.8

  '@electron/get@2.0.3':
    dependencies:
      debug: 4.4.3
      env-paths: 2.2.1
      fs-extra: 8.1.0
      got: 11.8.6
      progress: 2.0.3
      semver: 6.3.1
      sumchecker: 3.0.1
    optionalDependencies:
      global-agent: 3.0.0
    transitivePeerDependencies:
      - supports-color

  '@electron/node-gyp@https://codeload.github.com/electron/node-gyp/tar.gz/06b29aafb7708acef8b3669835c8a7857ebc92d2':
    dependencies:
      env-paths: 2.2.1
      exponential-backoff: 3.1.3
      glob: 8.1.0
      graceful-fs: 4.2.11
      make-fetch-happen: 10.2.1
      nopt: 6.0.0
      proc-log: 2.0.1
      semver: 7.7.3
      tar: 6.2.1
      which: 2.0.2
    transitivePeerDependencies:
      - bluebird
      - supports-color

  '@electron/notarize@2.5.0':
    dependencies:
      debug: 4.4.3
      fs-extra: 9.1.0
      promise-retry: 2.0.1
    transitivePeerDependencies:
      - supports-color

  '@electron/osx-sign@1.3.1':
    dependencies:
      compare-version: 0.1.2
      debug: 4.4.3
      fs-extra: 10.1.0
      isbinaryfile: 4.0.10
      minimist: 1.2.8
      plist: 3.1.0
    transitivePeerDependencies:
      - supports-color

  '@electron/rebuild@3.7.0':
    dependencies:
      '@electron/node-gyp': https://codeload.github.com/electron/node-gyp/tar.gz/06b29aafb7708acef8b3669835c8a7857ebc92d2
      '@malept/cross-spawn-promise': 2.0.0
      chalk: 4.1.2
      debug: 4.4.3
      detect-libc: 2.1.2
      fs-extra: 10.1.0
      got: 11.8.6
      node-abi: 3.77.0
      node-api-version: 0.2.1
      ora: 5.4.1
      read-binary-file-arch: 1.0.6
      semver: 7.7.3
      tar: 6.2.1
      yargs: 17.7.2
    transitivePeerDependencies:
      - bluebird
      - supports-color

  '@electron/rebuild@4.0.1':
    dependencies:
      '@malept/cross-spawn-promise': 2.0.0
      chalk: 4.1.2
      debug: 4.4.3
      detect-libc: 2.1.0
      got: 11.8.6
      graceful-fs: 4.2.11
      node-abi: 4.14.0
      node-api-version: 0.2.1
      node-gyp: 11.5.0
      ora: 5.4.1
      read-binary-file-arch: 1.0.6
      semver: 7.7.3
      tar: 6.2.1
      yargs: 17.7.2
    transitivePeerDependencies:
      - supports-color

  '@electron/universal@2.0.1':
    dependencies:
      '@electron/asar': 3.2.18
      '@malept/cross-spawn-promise': 2.0.0
      debug: 4.4.3
      dir-compare: 4.2.0
      fs-extra: 11.3.2
      minimatch: 9.0.5
      plist: 3.1.0
    transitivePeerDependencies:
      - supports-color

  '@electron/windows-sign@1.2.2':
    dependencies:
      cross-dirname: 0.1.0
      debug: 4.4.3
      fs-extra: 11.3.2
      minimist: 1.2.8
      postject: 1.0.0-alpha.6
    transitivePeerDependencies:
      - supports-color
    optional: true

  '@emnapi/core@1.5.0':
    dependencies:
      '@emnapi/wasi-threads': 1.1.0
      tslib: 2.8.1
    optional: true

  '@emnapi/runtime@1.5.0':
    dependencies:
      tslib: 2.8.1
    optional: true

  '@emnapi/wasi-threads@1.1.0':
    dependencies:
      tslib: 2.8.1
    optional: true

  '@epic-web/invariant@1.0.0': {}

  '@esbuild/aix-ppc64@0.25.10':
    optional: true

  '@esbuild/android-arm64@0.25.10':
    optional: true

  '@esbuild/android-arm@0.25.10':
    optional: true

  '@esbuild/android-x64@0.25.10':
    optional: true

  '@esbuild/darwin-arm64@0.25.10':
    optional: true

  '@esbuild/darwin-x64@0.25.10':
    optional: true

  '@esbuild/freebsd-arm64@0.25.10':
    optional: true

  '@esbuild/freebsd-x64@0.25.10':
    optional: true

  '@esbuild/linux-arm64@0.25.10':
    optional: true

  '@esbuild/linux-arm@0.25.10':
    optional: true

  '@esbuild/linux-ia32@0.25.10':
    optional: true

  '@esbuild/linux-loong64@0.25.10':
    optional: true

  '@esbuild/linux-mips64el@0.25.10':
    optional: true

  '@esbuild/linux-ppc64@0.25.10':
    optional: true

  '@esbuild/linux-riscv64@0.25.10':
    optional: true

  '@esbuild/linux-s390x@0.25.10':
    optional: true

  '@esbuild/linux-x64@0.25.10':
    optional: true

  '@esbuild/netbsd-arm64@0.25.10':
    optional: true

  '@esbuild/netbsd-x64@0.25.10':
    optional: true

  '@esbuild/openbsd-arm64@0.25.10':
    optional: true

  '@esbuild/openbsd-x64@0.25.10':
    optional: true

  '@esbuild/openharmony-arm64@0.25.10':
    optional: true

  '@esbuild/sunos-x64@0.25.10':
    optional: true

  '@esbuild/win32-arm64@0.25.10':
    optional: true

  '@esbuild/win32-ia32@0.25.10':
    optional: true

  '@esbuild/win32-x64@0.25.10':
    optional: true

  '@eslint-community/eslint-utils@4.9.0(eslint@9.36.0(jiti@2.6.0))':
    dependencies:
      eslint: 9.36.0(jiti@2.6.0)
      eslint-visitor-keys: 3.4.3

  '@eslint-community/regexpp@4.12.1': {}

  '@eslint/config-array@0.21.0':
    dependencies:
      '@eslint/object-schema': 2.1.6
      debug: 4.4.3
      minimatch: 3.1.2
    transitivePeerDependencies:
      - supports-color

  '@eslint/config-helpers@0.3.1': {}

  '@eslint/core@0.15.2':
    dependencies:
      '@types/json-schema': 7.0.15

  '@eslint/eslintrc@3.3.1':
    dependencies:
      ajv: 6.12.6
      debug: 4.4.3
      espree: 10.4.0
      globals: 14.0.0
      ignore: 5.3.2
      import-fresh: 3.3.1
      js-yaml: 4.1.0
      minimatch: 3.1.2
      strip-json-comments: 3.1.1
    transitivePeerDependencies:
      - supports-color

  '@eslint/js@9.36.0': {}

  '@eslint/object-schema@2.1.6': {}

  '@eslint/plugin-kit@0.3.5':
    dependencies:
      '@eslint/core': 0.15.2
      levn: 0.4.1

  '@floating-ui/core@1.7.3':
    dependencies:
      '@floating-ui/utils': 0.2.10

  '@floating-ui/dom@1.7.4':
    dependencies:
      '@floating-ui/core': 1.7.3
      '@floating-ui/utils': 0.2.10

  '@floating-ui/react-dom@2.1.6(react-dom@19.2.0(react@19.2.0))(react@19.2.0)':
    dependencies:
      '@floating-ui/dom': 1.7.4
      react: 19.2.0
      react-dom: 19.2.0(react@19.2.0)

  '@floating-ui/react@0.27.16(react-dom@19.2.0(react@19.2.0))(react@19.2.0)':
    dependencies:
      '@floating-ui/react-dom': 2.1.6(react-dom@19.2.0(react@19.2.0))(react@19.2.0)
      '@floating-ui/utils': 0.2.10
      react: 19.2.0
      react-dom: 19.2.0(react@19.2.0)
      tabbable: 6.2.0

  '@floating-ui/utils@0.2.10': {}

  '@gar/promisify@1.1.3': {}

  '@humanfs/core@0.19.1': {}

  '@humanfs/node@0.16.7':
    dependencies:
      '@humanfs/core': 0.19.1
      '@humanwhocodes/retry': 0.4.3

  '@humanwhocodes/module-importer@1.0.1': {}

  '@humanwhocodes/retry@0.4.3': {}

  '@img/colour@1.0.0':
    optional: true

  '@img/sharp-darwin-arm64@0.34.4':
    optionalDependencies:
      '@img/sharp-libvips-darwin-arm64': 1.2.3
    optional: true

  '@img/sharp-darwin-x64@0.34.4':
    optionalDependencies:
      '@img/sharp-libvips-darwin-x64': 1.2.3
    optional: true

  '@img/sharp-libvips-darwin-arm64@1.2.3':
    optional: true

  '@img/sharp-libvips-darwin-x64@1.2.3':
    optional: true

  '@img/sharp-libvips-linux-arm64@1.2.3':
    optional: true

  '@img/sharp-libvips-linux-arm@1.2.3':
    optional: true

  '@img/sharp-libvips-linux-ppc64@1.2.3':
    optional: true

  '@img/sharp-libvips-linux-s390x@1.2.3':
    optional: true

  '@img/sharp-libvips-linux-x64@1.2.3':
    optional: true

  '@img/sharp-libvips-linuxmusl-arm64@1.2.3':
    optional: true

  '@img/sharp-libvips-linuxmusl-x64@1.2.3':
    optional: true

  '@img/sharp-linux-arm64@0.34.4':
    optionalDependencies:
      '@img/sharp-libvips-linux-arm64': 1.2.3
    optional: true

  '@img/sharp-linux-arm@0.34.4':
    optionalDependencies:
      '@img/sharp-libvips-linux-arm': 1.2.3
    optional: true

  '@img/sharp-linux-ppc64@0.34.4':
    optionalDependencies:
      '@img/sharp-libvips-linux-ppc64': 1.2.3
    optional: true

  '@img/sharp-linux-s390x@0.34.4':
    optionalDependencies:
      '@img/sharp-libvips-linux-s390x': 1.2.3
    optional: true

  '@img/sharp-linux-x64@0.34.4':
    optionalDependencies:
      '@img/sharp-libvips-linux-x64': 1.2.3
    optional: true

  '@img/sharp-linuxmusl-arm64@0.34.4':
    optionalDependencies:
      '@img/sharp-libvips-linuxmusl-arm64': 1.2.3
    optional: true

  '@img/sharp-linuxmusl-x64@0.34.4':
    optionalDependencies:
      '@img/sharp-libvips-linuxmusl-x64': 1.2.3
    optional: true

  '@img/sharp-wasm32@0.34.4':
    dependencies:
      '@emnapi/runtime': 1.5.0
    optional: true

  '@img/sharp-win32-arm64@0.34.4':
    optional: true

  '@img/sharp-win32-ia32@0.34.4':
    optional: true

  '@img/sharp-win32-x64@0.34.4':
    optional: true

  '@isaacs/balanced-match@4.0.1': {}

  '@isaacs/brace-expansion@5.0.0':
    dependencies:
      '@isaacs/balanced-match': 4.0.1

  '@isaacs/cliui@8.0.2':
    dependencies:
      string-width: 5.1.2
      string-width-cjs: string-width@4.2.3
      strip-ansi: 7.1.2
      strip-ansi-cjs: strip-ansi@6.0.1
      wrap-ansi: 8.1.0
      wrap-ansi-cjs: wrap-ansi@7.0.0

  '@isaacs/fs-minipass@4.0.1':
    dependencies:
      minipass: 7.1.2

  '@jridgewell/gen-mapping@0.3.13':
    dependencies:
      '@jridgewell/sourcemap-codec': 1.5.5
      '@jridgewell/trace-mapping': 0.3.31

  '@jridgewell/remapping@2.3.5':
    dependencies:
      '@jridgewell/gen-mapping': 0.3.13
      '@jridgewell/trace-mapping': 0.3.31

  '@jridgewell/resolve-uri@3.1.2': {}

  '@jridgewell/sourcemap-codec@1.5.5': {}

  '@jridgewell/trace-mapping@0.3.31':
    dependencies:
      '@jridgewell/resolve-uri': 3.1.2
      '@jridgewell/sourcemap-codec': 1.5.5

  '@malept/cross-spawn-promise@2.0.0':
    dependencies:
      cross-spawn: 7.0.6

  '@malept/flatpak-bundler@0.4.0':
    dependencies:
      debug: 4.4.3
      fs-extra: 9.1.0
      lodash: 4.17.21
      tmp-promise: 3.0.3
    transitivePeerDependencies:
      - supports-color

  '@mantine/core@8.3.3(@mantine/hooks@8.3.3(react@19.2.0))(@types/react@19.2.2)(react-dom@19.2.0(react@19.2.0))(react@19.2.0)':
    dependencies:
      '@floating-ui/react': 0.27.16(react-dom@19.2.0(react@19.2.0))(react@19.2.0)
      '@mantine/hooks': 8.3.3(react@19.2.0)
      clsx: 2.1.1
      react: 19.2.0
      react-dom: 19.2.0(react@19.2.0)
      react-number-format: 5.4.4(react-dom@19.2.0(react@19.2.0))(react@19.2.0)
      react-remove-scroll: 2.7.1(@types/react@19.2.2)(react@19.2.0)
      react-textarea-autosize: 8.5.9(@types/react@19.2.2)(react@19.2.0)
      type-fest: 4.41.0
    transitivePeerDependencies:
      - '@types/react'

  '@mantine/hooks@8.3.3(react@19.2.0)':
    dependencies:
      react: 19.2.0

  '@mantine/modals@8.3.3(@mantine/core@8.3.3(@mantine/hooks@8.3.3(react@19.2.0))(@types/react@19.2.2)(react-dom@19.2.0(react@19.2.0))(react@19.2.0))(@mantine/hooks@8.3.3(react@19.2.0))(react-dom@19.2.0(react@19.2.0))(react@19.2.0)':
    dependencies:
      '@mantine/core': 8.3.3(@mantine/hooks@8.3.3(react@19.2.0))(@types/react@19.2.2)(react-dom@19.2.0(react@19.2.0))(react@19.2.0)
      '@mantine/hooks': 8.3.3(react@19.2.0)
      react: 19.2.0
      react-dom: 19.2.0(react@19.2.0)

  '@mantine/notifications@8.3.3(@mantine/core@8.3.3(@mantine/hooks@8.3.3(react@19.2.0))(@types/react@19.2.2)(react-dom@19.2.0(react@19.2.0))(react@19.2.0))(@mantine/hooks@8.3.3(react@19.2.0))(react-dom@19.2.0(react@19.2.0))(react@19.2.0)':
    dependencies:
      '@mantine/core': 8.3.3(@mantine/hooks@8.3.3(react@19.2.0))(@types/react@19.2.2)(react-dom@19.2.0(react@19.2.0))(react@19.2.0)
      '@mantine/hooks': 8.3.3(react@19.2.0)
      '@mantine/store': 8.3.3(react@19.2.0)
      react: 19.2.0
      react-dom: 19.2.0(react@19.2.0)
      react-transition-group: 4.4.5(react-dom@19.2.0(react@19.2.0))(react@19.2.0)

  '@mantine/store@8.3.3(react@19.2.0)':
    dependencies:
      react: 19.2.0

  '@napi-rs/wasm-runtime@0.2.12':
    dependencies:
      '@emnapi/core': 1.5.0
      '@emnapi/runtime': 1.5.0
      '@tybys/wasm-util': 0.10.1
    optional: true

  '@next/bundle-analyzer@15.5.6':
    dependencies:
      webpack-bundle-analyzer: 4.10.1
    transitivePeerDependencies:
      - bufferutil
      - utf-8-validate

  '@next/env@15.5.6': {}

  '@next/eslint-plugin-next@15.5.4':
    dependencies:
      fast-glob: 3.3.1

  '@next/swc-darwin-arm64@15.5.6':
    optional: true

  '@next/swc-darwin-x64@15.5.6':
    optional: true

  '@next/swc-linux-arm64-gnu@15.5.6':
    optional: true

  '@next/swc-linux-arm64-musl@15.5.6':
    optional: true

  '@next/swc-linux-x64-gnu@15.5.6':
    optional: true

  '@next/swc-linux-x64-musl@15.5.6':
    optional: true

  '@next/swc-win32-arm64-msvc@15.5.6':
    optional: true

  '@next/swc-win32-x64-msvc@15.5.6':
    optional: true

  '@nodelib/fs.scandir@2.1.5':
    dependencies:
      '@nodelib/fs.stat': 2.0.5
      run-parallel: 1.2.0

  '@nodelib/fs.stat@2.0.5': {}

  '@nodelib/fs.walk@1.2.8':
    dependencies:
      '@nodelib/fs.scandir': 2.1.5
      fastq: 1.19.1

  '@nolyfill/is-core-module@1.0.39': {}

  '@npmcli/agent@3.0.0':
    dependencies:
      agent-base: 7.1.4
      http-proxy-agent: 7.0.2
      https-proxy-agent: 7.0.6
      lru-cache: 10.4.3
      socks-proxy-agent: 8.0.5
    transitivePeerDependencies:
      - supports-color

  '@npmcli/fs@2.1.2':
    dependencies:
      '@gar/promisify': 1.1.3
      semver: 7.7.3

  '@npmcli/fs@4.0.0':
    dependencies:
      semver: 7.7.3

  '@npmcli/move-file@2.0.1':
    dependencies:
      mkdirp: 1.0.4
      rimraf: 3.0.2

  '@pkgjs/parseargs@0.11.0':
    optional: true

  '@polka/url@1.0.0-next.29': {}

  '@rtsao/scc@1.1.0': {}

  '@rushstack/eslint-patch@1.12.0': {}

  '@sindresorhus/is@4.6.0': {}

  '@swc/helpers@0.5.15':
    dependencies:
      tslib: 2.8.1

  '@szmarczak/http-timer@4.0.6':
    dependencies:
      defer-to-connect: 2.0.1

  '@tailwindcss/node@4.1.14':
    dependencies:
      '@jridgewell/remapping': 2.3.5
      enhanced-resolve: 5.18.3
      jiti: 2.6.0
      lightningcss: 1.30.1
      magic-string: 0.30.19
      source-map-js: 1.2.1
      tailwindcss: 4.1.14

  '@tailwindcss/oxide-android-arm64@4.1.14':
    optional: true

  '@tailwindcss/oxide-darwin-arm64@4.1.14':
    optional: true

  '@tailwindcss/oxide-darwin-x64@4.1.14':
    optional: true

  '@tailwindcss/oxide-freebsd-x64@4.1.14':
    optional: true

  '@tailwindcss/oxide-linux-arm-gnueabihf@4.1.14':
    optional: true

  '@tailwindcss/oxide-linux-arm64-gnu@4.1.14':
    optional: true

  '@tailwindcss/oxide-linux-arm64-musl@4.1.14':
    optional: true

  '@tailwindcss/oxide-linux-x64-gnu@4.1.14':
    optional: true

  '@tailwindcss/oxide-linux-x64-musl@4.1.14':
    optional: true

  '@tailwindcss/oxide-wasm32-wasi@4.1.14':
    optional: true

  '@tailwindcss/oxide-win32-arm64-msvc@4.1.14':
    optional: true

  '@tailwindcss/oxide-win32-x64-msvc@4.1.14':
    optional: true

  '@tailwindcss/oxide@4.1.14':
    dependencies:
      detect-libc: 2.1.0
      tar: 7.5.1
    optionalDependencies:
      '@tailwindcss/oxide-android-arm64': 4.1.14
      '@tailwindcss/oxide-darwin-arm64': 4.1.14
      '@tailwindcss/oxide-darwin-x64': 4.1.14
      '@tailwindcss/oxide-freebsd-x64': 4.1.14
      '@tailwindcss/oxide-linux-arm-gnueabihf': 4.1.14
      '@tailwindcss/oxide-linux-arm64-gnu': 4.1.14
      '@tailwindcss/oxide-linux-arm64-musl': 4.1.14
      '@tailwindcss/oxide-linux-x64-gnu': 4.1.14
      '@tailwindcss/oxide-linux-x64-musl': 4.1.14
      '@tailwindcss/oxide-wasm32-wasi': 4.1.14
      '@tailwindcss/oxide-win32-arm64-msvc': 4.1.14
      '@tailwindcss/oxide-win32-x64-msvc': 4.1.14

  '@tailwindcss/postcss@4.1.14':
    dependencies:
      '@alloc/quick-lru': 5.2.0
      '@tailwindcss/node': 4.1.14
      '@tailwindcss/oxide': 4.1.14
      postcss: 8.5.6
      tailwindcss: 4.1.14

  '@tootallnate/once@2.0.0': {}

  '@tybys/wasm-util@0.10.1':
    dependencies:
      tslib: 2.8.1
    optional: true

  '@types/better-sqlite3@7.6.13':
    dependencies:
      '@types/node': 24.6.2

  '@types/body-parser@1.19.6':
    dependencies:
      '@types/connect': 3.4.38
      '@types/node': 20.19.19

  '@types/cacheable-request@6.0.3':
    dependencies:
      '@types/http-cache-semantics': 4.0.4
      '@types/keyv': 3.1.4
      '@types/node': 20.19.19
      '@types/responselike': 1.0.3

  '@types/cheerio@0.22.35':
    dependencies:
      '@types/node': 20.19.19

  '@types/connect@3.4.38':
    dependencies:
      '@types/node': 20.19.19

  '@types/cors@2.8.19':
    dependencies:
      '@types/node': 24.6.2

  '@types/debug@4.1.12':
    dependencies:
      '@types/ms': 2.1.0

  '@types/estree@1.0.8': {}

  '@types/express-serve-static-core@4.19.6':
    dependencies:
      '@types/node': 20.19.19
      '@types/qs': 6.14.0
      '@types/range-parser': 1.2.7
      '@types/send': 0.17.5

  '@types/express@4.17.23':
    dependencies:
      '@types/body-parser': 1.19.6
      '@types/express-serve-static-core': 4.19.6
      '@types/qs': 6.14.0
      '@types/serve-static': 1.15.8

  '@types/fs-extra@9.0.13':
    dependencies:
      '@types/node': 20.19.19

  '@types/http-cache-semantics@4.0.4': {}

  '@types/http-errors@2.0.5': {}

  '@types/json-schema@7.0.15': {}

  '@types/json5@0.0.29': {}

  '@types/keyv@3.1.4':
    dependencies:
      '@types/node': 20.19.19

  '@types/mime@1.3.5': {}

  '@types/ms@2.1.0': {}

  '@types/node@20.19.19':
    dependencies:
      undici-types: 6.21.0

  '@types/node@22.18.8':
    dependencies:
      undici-types: 6.21.0

  '@types/node@24.6.2':
    dependencies:
      undici-types: 7.13.0

  '@types/plist@3.0.5':
    dependencies:
      '@types/node': 20.19.19
      xmlbuilder: 15.1.1
    optional: true

  '@types/qs@6.14.0': {}

  '@types/range-parser@1.2.7': {}

<<<<<<< HEAD
  '@types/react-dom@19.2.0(@types/react@19.2.2)':
=======
  '@types/react-dom@19.2.2(@types/react@19.2.0)':
>>>>>>> 284fdcd4
    dependencies:
      '@types/react': 19.2.2

  '@types/react@19.2.2':
    dependencies:
      csstype: 3.1.3

  '@types/responselike@1.0.3':
    dependencies:
      '@types/node': 20.19.19

  '@types/semver@7.7.1': {}

  '@types/send@0.17.5':
    dependencies:
      '@types/mime': 1.3.5
      '@types/node': 20.19.19

  '@types/serve-static@1.15.8':
    dependencies:
      '@types/http-errors': 2.0.5
      '@types/node': 20.19.19
      '@types/send': 0.17.5

  '@types/verror@1.10.11':
    optional: true

  '@types/yauzl@2.10.3':
    dependencies:
      '@types/node': 20.19.19
    optional: true

  '@typescript-eslint/eslint-plugin@8.44.1(@typescript-eslint/parser@8.44.1(eslint@9.36.0(jiti@2.6.0))(typescript@5.9.3))(eslint@9.36.0(jiti@2.6.0))(typescript@5.9.3)':
    dependencies:
      '@eslint-community/regexpp': 4.12.1
      '@typescript-eslint/parser': 8.44.1(eslint@9.36.0(jiti@2.6.0))(typescript@5.9.3)
      '@typescript-eslint/scope-manager': 8.44.1
      '@typescript-eslint/type-utils': 8.44.1(eslint@9.36.0(jiti@2.6.0))(typescript@5.9.3)
      '@typescript-eslint/utils': 8.44.1(eslint@9.36.0(jiti@2.6.0))(typescript@5.9.3)
      '@typescript-eslint/visitor-keys': 8.44.1
      eslint: 9.36.0(jiti@2.6.0)
      graphemer: 1.4.0
      ignore: 7.0.5
      natural-compare: 1.4.0
      ts-api-utils: 2.1.0(typescript@5.9.3)
      typescript: 5.9.3
    transitivePeerDependencies:
      - supports-color

  '@typescript-eslint/parser@8.44.1(eslint@9.36.0(jiti@2.6.0))(typescript@5.9.3)':
    dependencies:
      '@typescript-eslint/scope-manager': 8.44.1
      '@typescript-eslint/types': 8.44.1
      '@typescript-eslint/typescript-estree': 8.44.1(typescript@5.9.3)
      '@typescript-eslint/visitor-keys': 8.44.1
      debug: 4.4.3
      eslint: 9.36.0(jiti@2.6.0)
      typescript: 5.9.3
    transitivePeerDependencies:
      - supports-color

  '@typescript-eslint/project-service@8.44.1(typescript@5.9.3)':
    dependencies:
      '@typescript-eslint/tsconfig-utils': 8.44.1(typescript@5.9.3)
      '@typescript-eslint/types': 8.44.1
      debug: 4.4.3
      typescript: 5.9.3
    transitivePeerDependencies:
      - supports-color

  '@typescript-eslint/scope-manager@8.44.1':
    dependencies:
      '@typescript-eslint/types': 8.44.1
      '@typescript-eslint/visitor-keys': 8.44.1

  '@typescript-eslint/tsconfig-utils@8.44.1(typescript@5.9.3)':
    dependencies:
      typescript: 5.9.3

  '@typescript-eslint/type-utils@8.44.1(eslint@9.36.0(jiti@2.6.0))(typescript@5.9.3)':
    dependencies:
      '@typescript-eslint/types': 8.44.1
      '@typescript-eslint/typescript-estree': 8.44.1(typescript@5.9.3)
      '@typescript-eslint/utils': 8.44.1(eslint@9.36.0(jiti@2.6.0))(typescript@5.9.3)
      debug: 4.4.3
      eslint: 9.36.0(jiti@2.6.0)
      ts-api-utils: 2.1.0(typescript@5.9.3)
      typescript: 5.9.3
    transitivePeerDependencies:
      - supports-color

  '@typescript-eslint/types@8.44.1': {}

  '@typescript-eslint/typescript-estree@8.44.1(typescript@5.9.3)':
    dependencies:
      '@typescript-eslint/project-service': 8.44.1(typescript@5.9.3)
      '@typescript-eslint/tsconfig-utils': 8.44.1(typescript@5.9.3)
      '@typescript-eslint/types': 8.44.1
      '@typescript-eslint/visitor-keys': 8.44.1
      debug: 4.4.3
      fast-glob: 3.3.3
      is-glob: 4.0.3
      minimatch: 9.0.5
      semver: 7.7.3
      ts-api-utils: 2.1.0(typescript@5.9.3)
      typescript: 5.9.3
    transitivePeerDependencies:
      - supports-color

  '@typescript-eslint/utils@8.44.1(eslint@9.36.0(jiti@2.6.0))(typescript@5.9.3)':
    dependencies:
      '@eslint-community/eslint-utils': 4.9.0(eslint@9.36.0(jiti@2.6.0))
      '@typescript-eslint/scope-manager': 8.44.1
      '@typescript-eslint/types': 8.44.1
      '@typescript-eslint/typescript-estree': 8.44.1(typescript@5.9.3)
      eslint: 9.36.0(jiti@2.6.0)
      typescript: 5.9.3
    transitivePeerDependencies:
      - supports-color

  '@typescript-eslint/visitor-keys@8.44.1':
    dependencies:
      '@typescript-eslint/types': 8.44.1
      eslint-visitor-keys: 4.2.1

  '@unrs/resolver-binding-android-arm-eabi@1.11.1':
    optional: true

  '@unrs/resolver-binding-android-arm64@1.11.1':
    optional: true

  '@unrs/resolver-binding-darwin-arm64@1.11.1':
    optional: true

  '@unrs/resolver-binding-darwin-x64@1.11.1':
    optional: true

  '@unrs/resolver-binding-freebsd-x64@1.11.1':
    optional: true

  '@unrs/resolver-binding-linux-arm-gnueabihf@1.11.1':
    optional: true

  '@unrs/resolver-binding-linux-arm-musleabihf@1.11.1':
    optional: true

  '@unrs/resolver-binding-linux-arm64-gnu@1.11.1':
    optional: true

  '@unrs/resolver-binding-linux-arm64-musl@1.11.1':
    optional: true

  '@unrs/resolver-binding-linux-ppc64-gnu@1.11.1':
    optional: true

  '@unrs/resolver-binding-linux-riscv64-gnu@1.11.1':
    optional: true

  '@unrs/resolver-binding-linux-riscv64-musl@1.11.1':
    optional: true

  '@unrs/resolver-binding-linux-s390x-gnu@1.11.1':
    optional: true

  '@unrs/resolver-binding-linux-x64-gnu@1.11.1':
    optional: true

  '@unrs/resolver-binding-linux-x64-musl@1.11.1':
    optional: true

  '@unrs/resolver-binding-wasm32-wasi@1.11.1':
    dependencies:
      '@napi-rs/wasm-runtime': 0.2.12
    optional: true

  '@unrs/resolver-binding-win32-arm64-msvc@1.11.1':
    optional: true

  '@unrs/resolver-binding-win32-ia32-msvc@1.11.1':
    optional: true

  '@unrs/resolver-binding-win32-x64-msvc@1.11.1':
    optional: true

  '@xmldom/xmldom@0.8.11': {}

  abbrev@1.1.1: {}

  abbrev@3.0.1: {}

  accepts@1.3.8:
    dependencies:
      mime-types: 2.1.35
      negotiator: 0.6.3

  accepts@2.0.0:
    dependencies:
      mime-types: 3.0.1
      negotiator: 1.0.0

  acorn-jsx@5.3.2(acorn@8.15.0):
    dependencies:
      acorn: 8.15.0

  acorn-walk@8.3.4:
    dependencies:
      acorn: 8.15.0

  acorn@8.15.0: {}

  agent-base@6.0.2:
    dependencies:
      debug: 4.4.3
    transitivePeerDependencies:
      - supports-color

  agent-base@7.1.4: {}

  agentkeepalive@4.6.0:
    dependencies:
      humanize-ms: 1.2.1

  aggregate-error@3.1.0:
    dependencies:
      clean-stack: 2.2.0
      indent-string: 4.0.0

  ajv-keywords@3.5.2(ajv@6.12.6):
    dependencies:
      ajv: 6.12.6

  ajv@6.12.6:
    dependencies:
      fast-deep-equal: 3.1.3
      fast-json-stable-stringify: 2.1.0
      json-schema-traverse: 0.4.1
      uri-js: 4.4.1

  ansi-regex@5.0.1: {}

  ansi-regex@6.2.2: {}

  ansi-styles@4.3.0:
    dependencies:
      color-convert: 2.0.1

  ansi-styles@6.2.3: {}

  app-builder-bin@5.0.0-alpha.12: {}

  app-builder-lib@26.0.12(dmg-builder@26.0.12)(electron-builder-squirrel-windows@26.0.12):
    dependencies:
      '@develar/schema-utils': 2.6.5
      '@electron/asar': 3.2.18
      '@electron/fuses': 1.8.0
      '@electron/notarize': 2.5.0
      '@electron/osx-sign': 1.3.1
      '@electron/rebuild': 3.7.0
      '@electron/universal': 2.0.1
      '@malept/flatpak-bundler': 0.4.0
      '@types/fs-extra': 9.0.13
      async-exit-hook: 2.0.1
      builder-util: 26.0.11
      builder-util-runtime: 9.3.1
      chromium-pickle-js: 0.2.0
      config-file-ts: 0.2.8-rc1
      debug: 4.4.3
      dmg-builder: 26.0.12(electron-builder-squirrel-windows@26.0.12)
      dotenv: 16.6.1
      dotenv-expand: 11.0.7
      ejs: 3.1.10
      electron-builder-squirrel-windows: 26.0.12(dmg-builder@26.0.12)
      electron-publish: 26.0.11
      fs-extra: 10.1.0
      hosted-git-info: 4.1.0
      is-ci: 3.0.1
      isbinaryfile: 5.0.6
      js-yaml: 4.1.0
      json5: 2.2.3
      lazy-val: 1.0.5
      minimatch: 10.0.3
      plist: 3.1.0
      resedit: 1.7.2
      semver: 7.7.3
      tar: 6.2.1
      temp-file: 3.4.0
      tiny-async-pool: 1.3.0
    transitivePeerDependencies:
      - bluebird
      - supports-color

  argparse@2.0.1: {}

  aria-query@5.3.2: {}

  array-buffer-byte-length@1.0.2:
    dependencies:
      call-bound: 1.0.4
      is-array-buffer: 3.0.5

  array-flatten@1.1.1: {}

  array-includes@3.1.9:
    dependencies:
      call-bind: 1.0.8
      call-bound: 1.0.4
      define-properties: 1.2.1
      es-abstract: 1.24.0
      es-object-atoms: 1.1.1
      get-intrinsic: 1.3.0
      is-string: 1.1.1
      math-intrinsics: 1.1.0

  array.prototype.findlast@1.2.5:
    dependencies:
      call-bind: 1.0.8
      define-properties: 1.2.1
      es-abstract: 1.24.0
      es-errors: 1.3.0
      es-object-atoms: 1.1.1
      es-shim-unscopables: 1.1.0

  array.prototype.findlastindex@1.2.6:
    dependencies:
      call-bind: 1.0.8
      call-bound: 1.0.4
      define-properties: 1.2.1
      es-abstract: 1.24.0
      es-errors: 1.3.0
      es-object-atoms: 1.1.1
      es-shim-unscopables: 1.1.0

  array.prototype.flat@1.3.3:
    dependencies:
      call-bind: 1.0.8
      define-properties: 1.2.1
      es-abstract: 1.24.0
      es-shim-unscopables: 1.1.0

  array.prototype.flatmap@1.3.3:
    dependencies:
      call-bind: 1.0.8
      define-properties: 1.2.1
      es-abstract: 1.24.0
      es-shim-unscopables: 1.1.0

  array.prototype.tosorted@1.1.4:
    dependencies:
      call-bind: 1.0.8
      define-properties: 1.2.1
      es-abstract: 1.24.0
      es-errors: 1.3.0
      es-shim-unscopables: 1.1.0

  arraybuffer.prototype.slice@1.0.4:
    dependencies:
      array-buffer-byte-length: 1.0.2
      call-bind: 1.0.8
      define-properties: 1.2.1
      es-abstract: 1.24.0
      es-errors: 1.3.0
      get-intrinsic: 1.3.0
      is-array-buffer: 3.0.5

  assert-plus@1.0.0:
    optional: true

  ast-types-flow@0.0.8: {}

  astral-regex@2.0.0:
    optional: true

  async-exit-hook@2.0.1: {}

  async-function@1.0.0: {}

  async@3.2.6: {}

  asynckit@0.4.0: {}

  at-least-node@1.0.0: {}

  available-typed-arrays@1.0.7:
    dependencies:
      possible-typed-array-names: 1.1.0

  axe-core@4.10.3: {}

  axobject-query@4.1.0: {}

  balanced-match@1.0.2: {}

  base64-js@1.5.1: {}

  baseline-browser-mapping@2.8.10: {}

  better-sqlite3@11.10.0:
    dependencies:
      bindings: 1.5.0
      prebuild-install: 7.1.3

  better-sqlite3@12.4.1:
    dependencies:
      bindings: 1.5.0
      prebuild-install: 7.1.3

  bindings@1.5.0:
    dependencies:
      file-uri-to-path: 1.0.0

  bl@4.1.0:
    dependencies:
      buffer: 5.7.1
      inherits: 2.0.4
      readable-stream: 3.6.2

  body-parser@1.20.3:
    dependencies:
      bytes: 3.1.2
      content-type: 1.0.5
      debug: 2.6.9
      depd: 2.0.0
      destroy: 1.2.0
      http-errors: 2.0.0
      iconv-lite: 0.4.24
      on-finished: 2.4.1
      qs: 6.13.0
      raw-body: 2.5.2
      type-is: 1.6.18
      unpipe: 1.0.0
    transitivePeerDependencies:
      - supports-color

  body-parser@2.2.0:
    dependencies:
      bytes: 3.1.2
      content-type: 1.0.5
      debug: 4.4.3
      http-errors: 2.0.0
      iconv-lite: 0.6.3
      on-finished: 2.4.1
      qs: 6.14.0
      raw-body: 3.0.1
      type-is: 2.0.1
    transitivePeerDependencies:
      - supports-color

  boolbase@1.0.0: {}

  boolean@3.2.0:
    optional: true

  brace-expansion@1.1.12:
    dependencies:
      balanced-match: 1.0.2
      concat-map: 0.0.1

  brace-expansion@2.0.2:
    dependencies:
      balanced-match: 1.0.2

  braces@3.0.3:
    dependencies:
      fill-range: 7.1.1

  browserslist@4.26.3:
    dependencies:
      baseline-browser-mapping: 2.8.10
      caniuse-lite: 1.0.30001751
      electron-to-chromium: 1.5.229
      node-releases: 2.0.21
      update-browserslist-db: 1.1.3(browserslist@4.26.3)

  buffer-crc32@0.2.13: {}

  buffer-from@1.1.2: {}

  buffer@5.7.1:
    dependencies:
      base64-js: 1.5.1
      ieee754: 1.2.1

  builder-util-runtime@9.3.1:
    dependencies:
      debug: 4.4.3
      sax: 1.4.1
    transitivePeerDependencies:
      - supports-color

  builder-util@26.0.11:
    dependencies:
      7zip-bin: 5.2.0
      '@types/debug': 4.1.12
      app-builder-bin: 5.0.0-alpha.12
      builder-util-runtime: 9.3.1
      chalk: 4.1.2
      cross-spawn: 7.0.6
      debug: 4.4.3
      fs-extra: 10.1.0
      http-proxy-agent: 7.0.2
      https-proxy-agent: 7.0.6
      is-ci: 3.0.1
      js-yaml: 4.1.0
      sanitize-filename: 1.6.3
      source-map-support: 0.5.21
      stat-mode: 1.0.0
      temp-file: 3.4.0
      tiny-async-pool: 1.3.0
    transitivePeerDependencies:
      - supports-color

  bytes@3.1.2: {}

  cacache@16.1.3:
    dependencies:
      '@npmcli/fs': 2.1.2
      '@npmcli/move-file': 2.0.1
      chownr: 2.0.0
      fs-minipass: 2.1.0
      glob: 8.1.0
      infer-owner: 1.0.4
      lru-cache: 7.18.3
      minipass: 3.3.6
      minipass-collect: 1.0.2
      minipass-flush: 1.0.5
      minipass-pipeline: 1.2.4
      mkdirp: 1.0.4
      p-map: 4.0.0
      promise-inflight: 1.0.1
      rimraf: 3.0.2
      ssri: 9.0.1
      tar: 6.2.1
      unique-filename: 2.0.1
    transitivePeerDependencies:
      - bluebird

  cacache@19.0.1:
    dependencies:
      '@npmcli/fs': 4.0.0
      fs-minipass: 3.0.3
      glob: 10.4.5
      lru-cache: 10.4.3
      minipass: 7.1.2
      minipass-collect: 2.0.1
      minipass-flush: 1.0.5
      minipass-pipeline: 1.2.4
      p-map: 7.0.3
      ssri: 12.0.0
      tar: 7.5.1
      unique-filename: 4.0.0

  cacheable-lookup@5.0.4: {}

  cacheable-request@7.0.4:
    dependencies:
      clone-response: 1.0.3
      get-stream: 5.2.0
      http-cache-semantics: 4.2.0
      keyv: 4.5.4
      lowercase-keys: 2.0.0
      normalize-url: 6.1.0
      responselike: 2.0.1

  call-bind-apply-helpers@1.0.2:
    dependencies:
      es-errors: 1.3.0
      function-bind: 1.1.2

  call-bind@1.0.8:
    dependencies:
      call-bind-apply-helpers: 1.0.2
      es-define-property: 1.0.1
      get-intrinsic: 1.3.0
      set-function-length: 1.2.2

  call-bound@1.0.4:
    dependencies:
      call-bind-apply-helpers: 1.0.2
      get-intrinsic: 1.3.0

  callsites@3.1.0: {}

  caniuse-lite@1.0.30001751: {}

  chalk@4.1.2:
    dependencies:
      ansi-styles: 4.3.0
      supports-color: 7.2.0

  cheerio-select@2.1.0:
    dependencies:
      boolbase: 1.0.0
      css-select: 5.2.2
      css-what: 6.2.2
      domelementtype: 2.3.0
      domhandler: 5.0.3
      domutils: 3.2.2

  cheerio@1.1.2:
    dependencies:
      cheerio-select: 2.1.0
      dom-serializer: 2.0.0
      domhandler: 5.0.3
      domutils: 3.2.2
      encoding-sniffer: 0.2.1
      htmlparser2: 10.0.0
      parse5: 7.3.0
      parse5-htmlparser2-tree-adapter: 7.1.0
      parse5-parser-stream: 7.1.2
      undici: 7.16.0
      whatwg-mimetype: 4.0.0

  chownr@1.1.4: {}

  chownr@2.0.0: {}

  chownr@3.0.0: {}

  chromium-pickle-js@0.2.0: {}

  ci-info@3.9.0: {}

  clean-stack@2.2.0: {}

  cli-cursor@3.1.0:
    dependencies:
      restore-cursor: 3.1.0

  cli-spinners@2.9.2: {}

  cli-truncate@2.1.0:
    dependencies:
      slice-ansi: 3.0.0
      string-width: 4.2.3
    optional: true

  client-only@0.0.1: {}

  cliui@8.0.1:
    dependencies:
      string-width: 4.2.3
      strip-ansi: 6.0.1
      wrap-ansi: 7.0.0

  clone-response@1.0.3:
    dependencies:
      mimic-response: 1.0.1

  clone@1.0.4: {}

  clsx@2.1.1: {}

  color-convert@2.0.1:
    dependencies:
      color-name: 1.1.4

  color-name@1.1.4: {}

  combined-stream@1.0.8:
    dependencies:
      delayed-stream: 1.0.0

  commander@5.1.0: {}

  commander@7.2.0: {}

  commander@9.5.0:
    optional: true

  compare-version@0.1.2: {}

  concat-map@0.0.1: {}

  concurrently@9.2.1:
    dependencies:
      chalk: 4.1.2
      rxjs: 7.8.2
      shell-quote: 1.8.3
      supports-color: 8.1.1
      tree-kill: 1.2.2
      yargs: 17.7.2

  config-file-ts@0.2.8-rc1:
    dependencies:
      glob: 10.4.5
      typescript: 5.9.3

  content-disposition@0.5.4:
    dependencies:
      safe-buffer: 5.2.1

  content-disposition@1.0.0:
    dependencies:
      safe-buffer: 5.2.1

  content-type@1.0.5: {}

  convert-source-map@2.0.0: {}

  cookie-signature@1.0.6: {}

  cookie-signature@1.2.2: {}

  cookie@0.7.1: {}

  core-util-is@1.0.2:
    optional: true

  cors@2.8.5:
    dependencies:
      object-assign: 4.1.1
      vary: 1.1.2

  crc@3.8.0:
    dependencies:
      buffer: 5.7.1
    optional: true

  cross-dirname@0.1.0:
    optional: true

  cross-env@10.1.0:
    dependencies:
      '@epic-web/invariant': 1.0.0
      cross-spawn: 7.0.6

  cross-spawn@7.0.6:
    dependencies:
      path-key: 3.1.1
      shebang-command: 2.0.0
      which: 2.0.2

  css-select@5.2.2:
    dependencies:
      boolbase: 1.0.0
      css-what: 6.2.2
      domhandler: 5.0.3
      domutils: 3.2.2
      nth-check: 2.1.1

  css-what@6.2.2: {}

  csstype@3.1.3: {}

  damerau-levenshtein@1.0.8: {}

  data-view-buffer@1.0.2:
    dependencies:
      call-bound: 1.0.4
      es-errors: 1.3.0
      is-data-view: 1.0.2

  data-view-byte-length@1.0.2:
    dependencies:
      call-bound: 1.0.4
      es-errors: 1.3.0
      is-data-view: 1.0.2

  data-view-byte-offset@1.0.1:
    dependencies:
      call-bound: 1.0.4
      es-errors: 1.3.0
      is-data-view: 1.0.2

  debounce@1.2.1: {}

  debug@2.6.9:
    dependencies:
      ms: 2.0.0

  debug@3.2.7:
    dependencies:
      ms: 2.1.3

  debug@4.4.3:
    dependencies:
      ms: 2.1.3

  decompress-response@6.0.0:
    dependencies:
      mimic-response: 3.1.0

  deep-extend@0.6.0: {}

  deep-is@0.1.4: {}

  defaults@1.0.4:
    dependencies:
      clone: 1.0.4

  defer-to-connect@2.0.1: {}

  define-data-property@1.1.4:
    dependencies:
      es-define-property: 1.0.1
      es-errors: 1.3.0
      gopd: 1.2.0

  define-properties@1.2.1:
    dependencies:
      define-data-property: 1.1.4
      has-property-descriptors: 1.0.2
      object-keys: 1.1.1

  delayed-stream@1.0.0: {}

  depd@2.0.0: {}

  destroy@1.2.0: {}

  detect-libc@2.1.0: {}

  detect-libc@2.1.2: {}

  detect-node-es@1.1.0: {}

  detect-node@2.1.0:
    optional: true

  dir-compare@4.2.0:
    dependencies:
      minimatch: 3.1.2
      p-limit: 3.1.0

  dmg-builder@26.0.12(electron-builder-squirrel-windows@26.0.12):
    dependencies:
      app-builder-lib: 26.0.12(dmg-builder@26.0.12)(electron-builder-squirrel-windows@26.0.12)
      builder-util: 26.0.11
      builder-util-runtime: 9.3.1
      fs-extra: 10.1.0
      iconv-lite: 0.6.3
      js-yaml: 4.1.0
    optionalDependencies:
      dmg-license: 1.0.11
    transitivePeerDependencies:
      - bluebird
      - electron-builder-squirrel-windows
      - supports-color

  dmg-license@1.0.11:
    dependencies:
      '@types/plist': 3.0.5
      '@types/verror': 1.10.11
      ajv: 6.12.6
      crc: 3.8.0
      iconv-corefoundation: 1.1.7
      plist: 3.1.0
      smart-buffer: 4.2.0
      verror: 1.10.1
    optional: true

  doctrine@2.1.0:
    dependencies:
      esutils: 2.0.3

  dom-helpers@5.2.1:
    dependencies:
      '@babel/runtime': 7.28.4
      csstype: 3.1.3

  dom-serializer@2.0.0:
    dependencies:
      domelementtype: 2.3.0
      domhandler: 5.0.3
      entities: 4.5.0

  domelementtype@2.3.0: {}

  domhandler@5.0.3:
    dependencies:
      domelementtype: 2.3.0

  domutils@3.2.2:
    dependencies:
      dom-serializer: 2.0.0
      domelementtype: 2.3.0
      domhandler: 5.0.3

  dotenv-expand@11.0.7:
    dependencies:
      dotenv: 16.6.1

  dotenv@16.6.1: {}

  dunder-proto@1.0.1:
    dependencies:
      call-bind-apply-helpers: 1.0.2
      es-errors: 1.3.0
      gopd: 1.2.0

  duplexer@0.1.2: {}

  eastasianwidth@0.2.0: {}

  ee-first@1.1.1: {}

  ejs@3.1.10:
    dependencies:
      jake: 10.9.4

  electron-builder-squirrel-windows@26.0.12(dmg-builder@26.0.12):
    dependencies:
      app-builder-lib: 26.0.12(dmg-builder@26.0.12)(electron-builder-squirrel-windows@26.0.12)
      builder-util: 26.0.11
      electron-winstaller: 5.4.0
    transitivePeerDependencies:
      - bluebird
      - dmg-builder
      - supports-color

  electron-builder@26.0.12(electron-builder-squirrel-windows@26.0.12):
    dependencies:
      app-builder-lib: 26.0.12(dmg-builder@26.0.12)(electron-builder-squirrel-windows@26.0.12)
      builder-util: 26.0.11
      builder-util-runtime: 9.3.1
      chalk: 4.1.2
      dmg-builder: 26.0.12(electron-builder-squirrel-windows@26.0.12)
      fs-extra: 10.1.0
      is-ci: 3.0.1
      lazy-val: 1.0.5
      simple-update-notifier: 2.0.0
      yargs: 17.7.2
    transitivePeerDependencies:
      - bluebird
      - electron-builder-squirrel-windows
      - supports-color

  electron-publish@26.0.11:
    dependencies:
      '@types/fs-extra': 9.0.13
      builder-util: 26.0.11
      builder-util-runtime: 9.3.1
      chalk: 4.1.2
      form-data: 4.0.4
      fs-extra: 10.1.0
      lazy-val: 1.0.5
      mime: 2.6.0
    transitivePeerDependencies:
      - supports-color

  electron-to-chromium@1.5.229: {}

  electron-winstaller@5.4.0:
    dependencies:
      '@electron/asar': 3.4.1
      debug: 4.4.3
      fs-extra: 7.0.1
      lodash: 4.17.21
      temp: 0.9.4
    optionalDependencies:
      '@electron/windows-sign': 1.2.2
    transitivePeerDependencies:
      - supports-color

  electron@38.2.0:
    dependencies:
      '@electron/get': 2.0.3
      '@types/node': 22.18.8
      extract-zip: 2.0.1
    transitivePeerDependencies:
      - supports-color

  emoji-regex@8.0.0: {}

  emoji-regex@9.2.2: {}

  encodeurl@1.0.2: {}

  encodeurl@2.0.0: {}

  encoding-sniffer@0.2.1:
    dependencies:
      iconv-lite: 0.6.3
      whatwg-encoding: 3.1.1

  encoding@0.1.13:
    dependencies:
      iconv-lite: 0.6.3
    optional: true

  end-of-stream@1.4.5:
    dependencies:
      once: 1.4.0

  enhanced-resolve@5.18.3:
    dependencies:
      graceful-fs: 4.2.11
      tapable: 2.2.3

  entities@4.5.0: {}

  entities@6.0.1: {}

  env-paths@2.2.1: {}

  err-code@2.0.3: {}

  es-abstract@1.24.0:
    dependencies:
      array-buffer-byte-length: 1.0.2
      arraybuffer.prototype.slice: 1.0.4
      available-typed-arrays: 1.0.7
      call-bind: 1.0.8
      call-bound: 1.0.4
      data-view-buffer: 1.0.2
      data-view-byte-length: 1.0.2
      data-view-byte-offset: 1.0.1
      es-define-property: 1.0.1
      es-errors: 1.3.0
      es-object-atoms: 1.1.1
      es-set-tostringtag: 2.1.0
      es-to-primitive: 1.3.0
      function.prototype.name: 1.1.8
      get-intrinsic: 1.3.0
      get-proto: 1.0.1
      get-symbol-description: 1.1.0
      globalthis: 1.0.4
      gopd: 1.2.0
      has-property-descriptors: 1.0.2
      has-proto: 1.2.0
      has-symbols: 1.1.0
      hasown: 2.0.2
      internal-slot: 1.1.0
      is-array-buffer: 3.0.5
      is-callable: 1.2.7
      is-data-view: 1.0.2
      is-negative-zero: 2.0.3
      is-regex: 1.2.1
      is-set: 2.0.3
      is-shared-array-buffer: 1.0.4
      is-string: 1.1.1
      is-typed-array: 1.1.15
      is-weakref: 1.1.1
      math-intrinsics: 1.1.0
      object-inspect: 1.13.4
      object-keys: 1.1.1
      object.assign: 4.1.7
      own-keys: 1.0.1
      regexp.prototype.flags: 1.5.4
      safe-array-concat: 1.1.3
      safe-push-apply: 1.0.0
      safe-regex-test: 1.1.0
      set-proto: 1.0.0
      stop-iteration-iterator: 1.1.0
      string.prototype.trim: 1.2.10
      string.prototype.trimend: 1.0.9
      string.prototype.trimstart: 1.0.8
      typed-array-buffer: 1.0.3
      typed-array-byte-length: 1.0.3
      typed-array-byte-offset: 1.0.4
      typed-array-length: 1.0.7
      unbox-primitive: 1.1.0
      which-typed-array: 1.1.19

  es-define-property@1.0.1: {}

  es-errors@1.3.0: {}

  es-iterator-helpers@1.2.1:
    dependencies:
      call-bind: 1.0.8
      call-bound: 1.0.4
      define-properties: 1.2.1
      es-abstract: 1.24.0
      es-errors: 1.3.0
      es-set-tostringtag: 2.1.0
      function-bind: 1.1.2
      get-intrinsic: 1.3.0
      globalthis: 1.0.4
      gopd: 1.2.0
      has-property-descriptors: 1.0.2
      has-proto: 1.2.0
      has-symbols: 1.1.0
      internal-slot: 1.1.0
      iterator.prototype: 1.1.5
      safe-array-concat: 1.1.3

  es-object-atoms@1.1.1:
    dependencies:
      es-errors: 1.3.0

  es-set-tostringtag@2.1.0:
    dependencies:
      es-errors: 1.3.0
      get-intrinsic: 1.3.0
      has-tostringtag: 1.0.2
      hasown: 2.0.2

  es-shim-unscopables@1.1.0:
    dependencies:
      hasown: 2.0.2

  es-to-primitive@1.3.0:
    dependencies:
      is-callable: 1.2.7
      is-date-object: 1.1.0
      is-symbol: 1.1.1

  es6-error@4.1.1:
    optional: true

  esbuild@0.25.10:
    optionalDependencies:
      '@esbuild/aix-ppc64': 0.25.10
      '@esbuild/android-arm': 0.25.10
      '@esbuild/android-arm64': 0.25.10
      '@esbuild/android-x64': 0.25.10
      '@esbuild/darwin-arm64': 0.25.10
      '@esbuild/darwin-x64': 0.25.10
      '@esbuild/freebsd-arm64': 0.25.10
      '@esbuild/freebsd-x64': 0.25.10
      '@esbuild/linux-arm': 0.25.10
      '@esbuild/linux-arm64': 0.25.10
      '@esbuild/linux-ia32': 0.25.10
      '@esbuild/linux-loong64': 0.25.10
      '@esbuild/linux-mips64el': 0.25.10
      '@esbuild/linux-ppc64': 0.25.10
      '@esbuild/linux-riscv64': 0.25.10
      '@esbuild/linux-s390x': 0.25.10
      '@esbuild/linux-x64': 0.25.10
      '@esbuild/netbsd-arm64': 0.25.10
      '@esbuild/netbsd-x64': 0.25.10
      '@esbuild/openbsd-arm64': 0.25.10
      '@esbuild/openbsd-x64': 0.25.10
      '@esbuild/openharmony-arm64': 0.25.10
      '@esbuild/sunos-x64': 0.25.10
      '@esbuild/win32-arm64': 0.25.10
      '@esbuild/win32-ia32': 0.25.10
      '@esbuild/win32-x64': 0.25.10

  escalade@3.2.0: {}

  escape-html@1.0.3: {}

  escape-string-regexp@4.0.0: {}

  eslint-config-next@15.5.4(eslint@9.36.0(jiti@2.6.0))(typescript@5.9.3):
    dependencies:
      '@next/eslint-plugin-next': 15.5.4
      '@rushstack/eslint-patch': 1.12.0
      '@typescript-eslint/eslint-plugin': 8.44.1(@typescript-eslint/parser@8.44.1(eslint@9.36.0(jiti@2.6.0))(typescript@5.9.3))(eslint@9.36.0(jiti@2.6.0))(typescript@5.9.3)
      '@typescript-eslint/parser': 8.44.1(eslint@9.36.0(jiti@2.6.0))(typescript@5.9.3)
      eslint: 9.36.0(jiti@2.6.0)
      eslint-import-resolver-node: 0.3.9
      eslint-import-resolver-typescript: 3.10.1(eslint-plugin-import@2.32.0)(eslint@9.36.0(jiti@2.6.0))
      eslint-plugin-import: 2.32.0(@typescript-eslint/parser@8.44.1(eslint@9.36.0(jiti@2.6.0))(typescript@5.9.3))(eslint-import-resolver-typescript@3.10.1)(eslint@9.36.0(jiti@2.6.0))
      eslint-plugin-jsx-a11y: 6.10.2(eslint@9.36.0(jiti@2.6.0))
      eslint-plugin-react: 7.37.5(eslint@9.36.0(jiti@2.6.0))
      eslint-plugin-react-hooks: 5.2.0(eslint@9.36.0(jiti@2.6.0))
    optionalDependencies:
      typescript: 5.9.3
    transitivePeerDependencies:
      - eslint-import-resolver-webpack
      - eslint-plugin-import-x
      - supports-color

  eslint-import-resolver-node@0.3.9:
    dependencies:
      debug: 3.2.7
      is-core-module: 2.16.1
      resolve: 1.22.10
    transitivePeerDependencies:
      - supports-color

  eslint-import-resolver-typescript@3.10.1(eslint-plugin-import@2.32.0)(eslint@9.36.0(jiti@2.6.0)):
    dependencies:
      '@nolyfill/is-core-module': 1.0.39
      debug: 4.4.3
      eslint: 9.36.0(jiti@2.6.0)
      get-tsconfig: 4.10.1
      is-bun-module: 2.0.0
      stable-hash: 0.0.5
      tinyglobby: 0.2.15
      unrs-resolver: 1.11.1
    optionalDependencies:
      eslint-plugin-import: 2.32.0(@typescript-eslint/parser@8.44.1(eslint@9.36.0(jiti@2.6.0))(typescript@5.9.3))(eslint-import-resolver-typescript@3.10.1)(eslint@9.36.0(jiti@2.6.0))
    transitivePeerDependencies:
      - supports-color

  eslint-module-utils@2.12.1(@typescript-eslint/parser@8.44.1(eslint@9.36.0(jiti@2.6.0))(typescript@5.9.3))(eslint-import-resolver-node@0.3.9)(eslint-import-resolver-typescript@3.10.1)(eslint@9.36.0(jiti@2.6.0)):
    dependencies:
      debug: 3.2.7
    optionalDependencies:
      '@typescript-eslint/parser': 8.44.1(eslint@9.36.0(jiti@2.6.0))(typescript@5.9.3)
      eslint: 9.36.0(jiti@2.6.0)
      eslint-import-resolver-node: 0.3.9
      eslint-import-resolver-typescript: 3.10.1(eslint-plugin-import@2.32.0)(eslint@9.36.0(jiti@2.6.0))
    transitivePeerDependencies:
      - supports-color

  eslint-plugin-import@2.32.0(@typescript-eslint/parser@8.44.1(eslint@9.36.0(jiti@2.6.0))(typescript@5.9.3))(eslint-import-resolver-typescript@3.10.1)(eslint@9.36.0(jiti@2.6.0)):
    dependencies:
      '@rtsao/scc': 1.1.0
      array-includes: 3.1.9
      array.prototype.findlastindex: 1.2.6
      array.prototype.flat: 1.3.3
      array.prototype.flatmap: 1.3.3
      debug: 3.2.7
      doctrine: 2.1.0
      eslint: 9.36.0(jiti@2.6.0)
      eslint-import-resolver-node: 0.3.9
      eslint-module-utils: 2.12.1(@typescript-eslint/parser@8.44.1(eslint@9.36.0(jiti@2.6.0))(typescript@5.9.3))(eslint-import-resolver-node@0.3.9)(eslint-import-resolver-typescript@3.10.1)(eslint@9.36.0(jiti@2.6.0))
      hasown: 2.0.2
      is-core-module: 2.16.1
      is-glob: 4.0.3
      minimatch: 3.1.2
      object.fromentries: 2.0.8
      object.groupby: 1.0.3
      object.values: 1.2.1
      semver: 6.3.1
      string.prototype.trimend: 1.0.9
      tsconfig-paths: 3.15.0
    optionalDependencies:
      '@typescript-eslint/parser': 8.44.1(eslint@9.36.0(jiti@2.6.0))(typescript@5.9.3)
    transitivePeerDependencies:
      - eslint-import-resolver-typescript
      - eslint-import-resolver-webpack
      - supports-color

  eslint-plugin-jsx-a11y@6.10.2(eslint@9.36.0(jiti@2.6.0)):
    dependencies:
      aria-query: 5.3.2
      array-includes: 3.1.9
      array.prototype.flatmap: 1.3.3
      ast-types-flow: 0.0.8
      axe-core: 4.10.3
      axobject-query: 4.1.0
      damerau-levenshtein: 1.0.8
      emoji-regex: 9.2.2
      eslint: 9.36.0(jiti@2.6.0)
      hasown: 2.0.2
      jsx-ast-utils: 3.3.5
      language-tags: 1.0.9
      minimatch: 3.1.2
      object.fromentries: 2.0.8
      safe-regex-test: 1.1.0
      string.prototype.includes: 2.0.1

  eslint-plugin-react-hooks@5.2.0(eslint@9.36.0(jiti@2.6.0)):
    dependencies:
      eslint: 9.36.0(jiti@2.6.0)

  eslint-plugin-react-hooks@6.1.0(eslint@9.36.0(jiti@2.6.0)):
    dependencies:
      '@babel/core': 7.28.4
      '@babel/parser': 7.28.4
      '@babel/plugin-proposal-private-methods': 7.18.6(@babel/core@7.28.4)
      eslint: 9.36.0(jiti@2.6.0)
      hermes-parser: 0.25.1
      zod: 3.25.76
      zod-validation-error: 3.5.3(zod@3.25.76)
    transitivePeerDependencies:
      - supports-color

  eslint-plugin-react@7.37.5(eslint@9.36.0(jiti@2.6.0)):
    dependencies:
      array-includes: 3.1.9
      array.prototype.findlast: 1.2.5
      array.prototype.flatmap: 1.3.3
      array.prototype.tosorted: 1.1.4
      doctrine: 2.1.0
      es-iterator-helpers: 1.2.1
      eslint: 9.36.0(jiti@2.6.0)
      estraverse: 5.3.0
      hasown: 2.0.2
      jsx-ast-utils: 3.3.5
      minimatch: 3.1.2
      object.entries: 1.1.9
      object.fromentries: 2.0.8
      object.values: 1.2.1
      prop-types: 15.8.1
      resolve: 2.0.0-next.5
      semver: 6.3.1
      string.prototype.matchall: 4.0.12
      string.prototype.repeat: 1.0.0

  eslint-scope@8.4.0:
    dependencies:
      esrecurse: 4.3.0
      estraverse: 5.3.0

  eslint-visitor-keys@3.4.3: {}

  eslint-visitor-keys@4.2.1: {}

  eslint@9.36.0(jiti@2.6.0):
    dependencies:
      '@eslint-community/eslint-utils': 4.9.0(eslint@9.36.0(jiti@2.6.0))
      '@eslint-community/regexpp': 4.12.1
      '@eslint/config-array': 0.21.0
      '@eslint/config-helpers': 0.3.1
      '@eslint/core': 0.15.2
      '@eslint/eslintrc': 3.3.1
      '@eslint/js': 9.36.0
      '@eslint/plugin-kit': 0.3.5
      '@humanfs/node': 0.16.7
      '@humanwhocodes/module-importer': 1.0.1
      '@humanwhocodes/retry': 0.4.3
      '@types/estree': 1.0.8
      '@types/json-schema': 7.0.15
      ajv: 6.12.6
      chalk: 4.1.2
      cross-spawn: 7.0.6
      debug: 4.4.3
      escape-string-regexp: 4.0.0
      eslint-scope: 8.4.0
      eslint-visitor-keys: 4.2.1
      espree: 10.4.0
      esquery: 1.6.0
      esutils: 2.0.3
      fast-deep-equal: 3.1.3
      file-entry-cache: 8.0.0
      find-up: 5.0.0
      glob-parent: 6.0.2
      ignore: 5.3.2
      imurmurhash: 0.1.4
      is-glob: 4.0.3
      json-stable-stringify-without-jsonify: 1.0.1
      lodash.merge: 4.6.2
      minimatch: 3.1.2
      natural-compare: 1.4.0
      optionator: 0.9.4
    optionalDependencies:
      jiti: 2.6.0
    transitivePeerDependencies:
      - supports-color

  espree@10.4.0:
    dependencies:
      acorn: 8.15.0
      acorn-jsx: 5.3.2(acorn@8.15.0)
      eslint-visitor-keys: 4.2.1

  esquery@1.6.0:
    dependencies:
      estraverse: 5.3.0

  esrecurse@4.3.0:
    dependencies:
      estraverse: 5.3.0

  estraverse@5.3.0: {}

  esutils@2.0.3: {}

  etag@1.8.1: {}

  expand-template@2.0.3: {}

  exponential-backoff@3.1.3: {}

  exponential-backoff@3.1.3: {}

  exponential-backoff@3.1.3: {}

  express@4.21.2:
    dependencies:
      accepts: 1.3.8
      array-flatten: 1.1.1
      body-parser: 1.20.3
      content-disposition: 0.5.4
      content-type: 1.0.5
      cookie: 0.7.1
      cookie-signature: 1.0.6
      debug: 2.6.9
      depd: 2.0.0
      encodeurl: 2.0.0
      escape-html: 1.0.3
      etag: 1.8.1
      finalhandler: 1.3.1
      fresh: 0.5.2
      http-errors: 2.0.0
      merge-descriptors: 1.0.3
      methods: 1.1.2
      on-finished: 2.4.1
      parseurl: 1.3.3
      path-to-regexp: 0.1.12
      proxy-addr: 2.0.7
      qs: 6.13.0
      range-parser: 1.2.1
      safe-buffer: 5.2.1
      send: 0.19.0
      serve-static: 1.16.2
      setprototypeof: 1.2.0
      statuses: 2.0.1
      type-is: 1.6.18
      utils-merge: 1.0.1
      vary: 1.1.2
    transitivePeerDependencies:
      - supports-color

  express@5.1.0:
    dependencies:
      accepts: 2.0.0
      body-parser: 2.2.0
      content-disposition: 1.0.0
      content-type: 1.0.5
      cookie: 0.7.1
      cookie-signature: 1.2.2
      debug: 4.4.3
      encodeurl: 2.0.0
      escape-html: 1.0.3
      etag: 1.8.1
      finalhandler: 2.1.0
      fresh: 2.0.0
      http-errors: 2.0.0
      merge-descriptors: 2.0.0
      mime-types: 3.0.1
      on-finished: 2.4.1
      once: 1.4.0
      parseurl: 1.3.3
      proxy-addr: 2.0.7
      qs: 6.14.0
      range-parser: 1.2.1
      router: 2.2.0
      send: 1.2.0
      serve-static: 2.2.0
      statuses: 2.0.1
      type-is: 2.0.1
      vary: 1.1.2
    transitivePeerDependencies:
      - supports-color

  extract-zip@2.0.1:
    dependencies:
      debug: 4.4.3
      get-stream: 5.2.0
      yauzl: 2.10.0
    optionalDependencies:
      '@types/yauzl': 2.10.3
    transitivePeerDependencies:
      - supports-color

  extsprintf@1.4.1:
    optional: true

  fast-deep-equal@3.1.3: {}

  fast-glob@3.3.1:
    dependencies:
      '@nodelib/fs.stat': 2.0.5
      '@nodelib/fs.walk': 1.2.8
      glob-parent: 5.1.2
      merge2: 1.4.1
      micromatch: 4.0.8

  fast-glob@3.3.3:
    dependencies:
      '@nodelib/fs.stat': 2.0.5
      '@nodelib/fs.walk': 1.2.8
      glob-parent: 5.1.2
      merge2: 1.4.1
      micromatch: 4.0.8

  fast-json-stable-stringify@2.1.0: {}

  fast-levenshtein@2.0.6: {}

  fastq@1.19.1:
    dependencies:
      reusify: 1.1.0

  fd-slicer@1.1.0:
    dependencies:
      pend: 1.2.0

  fdir@6.5.0(picomatch@4.0.3):
    optionalDependencies:
      picomatch: 4.0.3

  file-entry-cache@8.0.0:
    dependencies:
      flat-cache: 4.0.1

  file-uri-to-path@1.0.0: {}

  filelist@1.0.4:
    dependencies:
      minimatch: 5.1.6

  fill-range@7.1.1:
    dependencies:
      to-regex-range: 5.0.1

  finalhandler@1.3.1:
    dependencies:
      debug: 2.6.9
      encodeurl: 2.0.0
      escape-html: 1.0.3
      on-finished: 2.4.1
      parseurl: 1.3.3
      statuses: 2.0.1
      unpipe: 1.0.0
    transitivePeerDependencies:
      - supports-color

  finalhandler@2.1.0:
    dependencies:
      debug: 4.4.3
      encodeurl: 2.0.0
      escape-html: 1.0.3
      on-finished: 2.4.1
      parseurl: 1.3.3
      statuses: 2.0.1
    transitivePeerDependencies:
      - supports-color

  find-up@5.0.0:
    dependencies:
      locate-path: 6.0.0
      path-exists: 4.0.0

  flat-cache@4.0.1:
    dependencies:
      flatted: 3.3.3
      keyv: 4.5.4

  flatted@3.3.3: {}

  for-each@0.3.5:
    dependencies:
      is-callable: 1.2.7

  foreground-child@3.3.1:
    dependencies:
      cross-spawn: 7.0.6
      signal-exit: 4.1.0

  form-data@4.0.4:
    dependencies:
      asynckit: 0.4.0
      combined-stream: 1.0.8
      es-set-tostringtag: 2.1.0
      hasown: 2.0.2
      mime-types: 2.1.35

  forwarded@0.2.0: {}

  fresh@0.5.2: {}

  fresh@2.0.0: {}

  fs-constants@1.0.0: {}

  fs-extra@10.1.0:
    dependencies:
      graceful-fs: 4.2.11
      jsonfile: 6.2.0
      universalify: 2.0.1

  fs-extra@11.3.2:
    dependencies:
      graceful-fs: 4.2.11
      jsonfile: 6.2.0
      universalify: 2.0.1

  fs-extra@7.0.1:
    dependencies:
      graceful-fs: 4.2.11
      jsonfile: 4.0.0
      universalify: 0.1.2

  fs-extra@8.1.0:
    dependencies:
      graceful-fs: 4.2.11
      jsonfile: 4.0.0
      universalify: 0.1.2

  fs-extra@9.1.0:
    dependencies:
      at-least-node: 1.0.0
      graceful-fs: 4.2.11
      jsonfile: 6.2.0
      universalify: 2.0.1

  fs-minipass@2.1.0:
    dependencies:
      minipass: 3.3.6

  fs-minipass@3.0.3:
    dependencies:
      minipass: 7.1.2

  fs.realpath@1.0.0: {}

  fsevents@2.3.3:
    optional: true

  function-bind@1.1.2: {}

  function.prototype.name@1.1.8:
    dependencies:
      call-bind: 1.0.8
      call-bound: 1.0.4
      define-properties: 1.2.1
      functions-have-names: 1.2.3
      hasown: 2.0.2
      is-callable: 1.2.7

  functions-have-names@1.2.3: {}

  gensync@1.0.0-beta.2: {}

  get-caller-file@2.0.5: {}

  get-intrinsic@1.3.0:
    dependencies:
      call-bind-apply-helpers: 1.0.2
      es-define-property: 1.0.1
      es-errors: 1.3.0
      es-object-atoms: 1.1.1
      function-bind: 1.1.2
      get-proto: 1.0.1
      gopd: 1.2.0
      has-symbols: 1.1.0
      hasown: 2.0.2
      math-intrinsics: 1.1.0

  get-nonce@1.0.1: {}

  get-proto@1.0.1:
    dependencies:
      dunder-proto: 1.0.1
      es-object-atoms: 1.1.1

  get-stream@5.2.0:
    dependencies:
      pump: 3.0.3

  get-symbol-description@1.1.0:
    dependencies:
      call-bound: 1.0.4
      es-errors: 1.3.0
      get-intrinsic: 1.3.0

  get-tsconfig@4.10.1:
    dependencies:
      resolve-pkg-maps: 1.0.0

  github-from-package@0.0.0: {}

  glob-parent@5.1.2:
    dependencies:
      is-glob: 4.0.3

  glob-parent@6.0.2:
    dependencies:
      is-glob: 4.0.3

  glob@10.4.5:
    dependencies:
      foreground-child: 3.3.1
      jackspeak: 3.4.3
      minimatch: 9.0.5
      minipass: 7.1.2
      package-json-from-dist: 1.0.1
      path-scurry: 1.11.1

  glob@7.2.3:
    dependencies:
      fs.realpath: 1.0.0
      inflight: 1.0.6
      inherits: 2.0.4
      minimatch: 3.1.2
      once: 1.4.0
      path-is-absolute: 1.0.1

  glob@8.1.0:
    dependencies:
      fs.realpath: 1.0.0
      inflight: 1.0.6
      inherits: 2.0.4
      minimatch: 5.1.6
      once: 1.4.0

  global-agent@3.0.0:
    dependencies:
      boolean: 3.2.0
      es6-error: 4.1.1
      matcher: 3.0.0
      roarr: 2.15.4
      semver: 7.7.3
      serialize-error: 7.0.1
    optional: true

  globals@14.0.0: {}

  globalthis@1.0.4:
    dependencies:
      define-properties: 1.2.1
      gopd: 1.2.0

  gopd@1.2.0: {}

  got@11.8.6:
    dependencies:
      '@sindresorhus/is': 4.6.0
      '@szmarczak/http-timer': 4.0.6
      '@types/cacheable-request': 6.0.3
      '@types/responselike': 1.0.3
      cacheable-lookup: 5.0.4
      cacheable-request: 7.0.4
      decompress-response: 6.0.0
      http2-wrapper: 1.0.3
      lowercase-keys: 2.0.0
      p-cancelable: 2.1.1
      responselike: 2.0.1

  graceful-fs@4.2.11: {}

  graphemer@1.4.0: {}

  gzip-size@6.0.0:
    dependencies:
      duplexer: 0.1.2

  has-bigints@1.1.0: {}

  has-flag@4.0.0: {}

  has-property-descriptors@1.0.2:
    dependencies:
      es-define-property: 1.0.1

  has-proto@1.2.0:
    dependencies:
      dunder-proto: 1.0.1

  has-symbols@1.1.0: {}

  has-tostringtag@1.0.2:
    dependencies:
      has-symbols: 1.1.0

  hasown@2.0.2:
    dependencies:
      function-bind: 1.1.2

  hermes-estree@0.25.1: {}

  hermes-parser@0.25.1:
    dependencies:
      hermes-estree: 0.25.1

  hosted-git-info@4.1.0:
    dependencies:
      lru-cache: 6.0.0

  html-escaper@2.0.2: {}

  htmlparser2@10.0.0:
    dependencies:
      domelementtype: 2.3.0
      domhandler: 5.0.3
      domutils: 3.2.2
      entities: 6.0.1

  http-cache-semantics@4.2.0: {}

  http-errors@2.0.0:
    dependencies:
      depd: 2.0.0
      inherits: 2.0.4
      setprototypeof: 1.2.0
      statuses: 2.0.1
      toidentifier: 1.0.1

  http-proxy-agent@5.0.0:
    dependencies:
      '@tootallnate/once': 2.0.0
      agent-base: 6.0.2
      debug: 4.4.3
    transitivePeerDependencies:
      - supports-color

  http-proxy-agent@7.0.2:
    dependencies:
      agent-base: 7.1.4
      debug: 4.4.3
    transitivePeerDependencies:
      - supports-color

  http2-wrapper@1.0.3:
    dependencies:
      quick-lru: 5.1.1
      resolve-alpn: 1.2.1

  https-proxy-agent@5.0.1:
    dependencies:
      agent-base: 6.0.2
      debug: 4.4.3
    transitivePeerDependencies:
      - supports-color

  https-proxy-agent@7.0.6:
    dependencies:
      agent-base: 7.1.4
      debug: 4.4.3
    transitivePeerDependencies:
      - supports-color

  humanize-ms@1.2.1:
    dependencies:
      ms: 2.1.3

  iconv-corefoundation@1.1.7:
    dependencies:
      cli-truncate: 2.1.0
      node-addon-api: 1.7.2
    optional: true

  iconv-lite@0.4.24:
    dependencies:
      safer-buffer: 2.1.2

  iconv-lite@0.6.3:
    dependencies:
      safer-buffer: 2.1.2

  iconv-lite@0.7.0:
    dependencies:
      safer-buffer: 2.1.2

  ieee754@1.2.1: {}

  ignore@5.3.2: {}

  ignore@7.0.5: {}

  import-fresh@3.3.1:
    dependencies:
      parent-module: 1.0.1
      resolve-from: 4.0.0

  imurmurhash@0.1.4: {}

  indent-string@4.0.0: {}

  infer-owner@1.0.4: {}

  inflight@1.0.6:
    dependencies:
      once: 1.4.0
      wrappy: 1.0.2

  inherits@2.0.4: {}

  ini@1.3.8: {}

  internal-slot@1.1.0:
    dependencies:
      es-errors: 1.3.0
      hasown: 2.0.2
      side-channel: 1.1.0

  ip-address@10.0.1: {}

  ipaddr.js@1.9.1: {}

  is-array-buffer@3.0.5:
    dependencies:
      call-bind: 1.0.8
      call-bound: 1.0.4
      get-intrinsic: 1.3.0

  is-async-function@2.1.1:
    dependencies:
      async-function: 1.0.0
      call-bound: 1.0.4
      get-proto: 1.0.1
      has-tostringtag: 1.0.2
      safe-regex-test: 1.1.0

  is-bigint@1.1.0:
    dependencies:
      has-bigints: 1.1.0

  is-boolean-object@1.2.2:
    dependencies:
      call-bound: 1.0.4
      has-tostringtag: 1.0.2

  is-bun-module@2.0.0:
    dependencies:
      semver: 7.7.3

  is-callable@1.2.7: {}

  is-ci@3.0.1:
    dependencies:
      ci-info: 3.9.0

  is-core-module@2.16.1:
    dependencies:
      hasown: 2.0.2

  is-data-view@1.0.2:
    dependencies:
      call-bound: 1.0.4
      get-intrinsic: 1.3.0
      is-typed-array: 1.1.15

  is-date-object@1.1.0:
    dependencies:
      call-bound: 1.0.4
      has-tostringtag: 1.0.2

  is-extglob@2.1.1: {}

  is-finalizationregistry@1.1.1:
    dependencies:
      call-bound: 1.0.4

  is-fullwidth-code-point@3.0.0: {}

  is-generator-function@1.1.0:
    dependencies:
      call-bound: 1.0.4
      get-proto: 1.0.1
      has-tostringtag: 1.0.2
      safe-regex-test: 1.1.0

  is-glob@4.0.3:
    dependencies:
      is-extglob: 2.1.1

  is-interactive@1.0.0: {}

  is-lambda@1.0.1: {}

  is-map@2.0.3: {}

  is-negative-zero@2.0.3: {}

  is-number-object@1.1.1:
    dependencies:
      call-bound: 1.0.4
      has-tostringtag: 1.0.2

  is-number@7.0.0: {}

  is-plain-object@5.0.0: {}

  is-promise@4.0.0: {}

  is-regex@1.2.1:
    dependencies:
      call-bound: 1.0.4
      gopd: 1.2.0
      has-tostringtag: 1.0.2
      hasown: 2.0.2

  is-set@2.0.3: {}

  is-shared-array-buffer@1.0.4:
    dependencies:
      call-bound: 1.0.4

  is-string@1.1.1:
    dependencies:
      call-bound: 1.0.4
      has-tostringtag: 1.0.2

  is-symbol@1.1.1:
    dependencies:
      call-bound: 1.0.4
      has-symbols: 1.1.0
      safe-regex-test: 1.1.0

  is-typed-array@1.1.15:
    dependencies:
      which-typed-array: 1.1.19

  is-unicode-supported@0.1.0: {}

  is-weakmap@2.0.2: {}

  is-weakref@1.1.1:
    dependencies:
      call-bound: 1.0.4

  is-weakset@2.0.4:
    dependencies:
      call-bound: 1.0.4
      get-intrinsic: 1.3.0

  isarray@2.0.5: {}

  isbinaryfile@4.0.10: {}

  isbinaryfile@5.0.6: {}

  isexe@2.0.0: {}

  isexe@3.1.1: {}

  iterator.prototype@1.1.5:
    dependencies:
      define-data-property: 1.1.4
      es-object-atoms: 1.1.1
      get-intrinsic: 1.3.0
      get-proto: 1.0.1
      has-symbols: 1.1.0
      set-function-name: 2.0.2

  jackspeak@3.4.3:
    dependencies:
      '@isaacs/cliui': 8.0.2
    optionalDependencies:
      '@pkgjs/parseargs': 0.11.0

  jake@10.9.4:
    dependencies:
      async: 3.2.6
      filelist: 1.0.4
      picocolors: 1.1.1

  jiti@2.6.0: {}

  js-tokens@4.0.0: {}

  js-yaml@4.1.0:
    dependencies:
      argparse: 2.0.1

  jsesc@3.1.0: {}

  json-buffer@3.0.1: {}

  json-schema-traverse@0.4.1: {}

  json-stable-stringify-without-jsonify@1.0.1: {}

  json-stringify-safe@5.0.1:
    optional: true

  json5@1.0.2:
    dependencies:
      minimist: 1.2.8

  json5@2.2.3: {}

  jsonfile@4.0.0:
    optionalDependencies:
      graceful-fs: 4.2.11

  jsonfile@6.2.0:
    dependencies:
      universalify: 2.0.1
    optionalDependencies:
      graceful-fs: 4.2.11

  jsx-ast-utils@3.3.5:
    dependencies:
      array-includes: 3.1.9
      array.prototype.flat: 1.3.3
      object.assign: 4.1.7
      object.values: 1.2.1

  keyv@4.5.4:
    dependencies:
      json-buffer: 3.0.1

  language-subtag-registry@0.3.23: {}

  language-tags@1.0.9:
    dependencies:
      language-subtag-registry: 0.3.23

  lazy-val@1.0.5: {}

  levn@0.4.1:
    dependencies:
      prelude-ls: 1.2.1
      type-check: 0.4.0

  lightningcss-darwin-arm64@1.30.1:
    optional: true

  lightningcss-darwin-x64@1.30.1:
    optional: true

  lightningcss-freebsd-x64@1.30.1:
    optional: true

  lightningcss-linux-arm-gnueabihf@1.30.1:
    optional: true

  lightningcss-linux-arm64-gnu@1.30.1:
    optional: true

  lightningcss-linux-arm64-musl@1.30.1:
    optional: true

  lightningcss-linux-x64-gnu@1.30.1:
    optional: true

  lightningcss-linux-x64-musl@1.30.1:
    optional: true

  lightningcss-win32-arm64-msvc@1.30.1:
    optional: true

  lightningcss-win32-x64-msvc@1.30.1:
    optional: true

  lightningcss@1.30.1:
    dependencies:
      detect-libc: 2.1.0
    optionalDependencies:
      lightningcss-darwin-arm64: 1.30.1
      lightningcss-darwin-x64: 1.30.1
      lightningcss-freebsd-x64: 1.30.1
      lightningcss-linux-arm-gnueabihf: 1.30.1
      lightningcss-linux-arm64-gnu: 1.30.1
      lightningcss-linux-arm64-musl: 1.30.1
      lightningcss-linux-x64-gnu: 1.30.1
      lightningcss-linux-x64-musl: 1.30.1
      lightningcss-win32-arm64-msvc: 1.30.1
      lightningcss-win32-x64-msvc: 1.30.1

  locate-path@6.0.0:
    dependencies:
      p-locate: 5.0.0

  lodash.merge@4.6.2: {}

  lodash@4.17.21: {}

  log-symbols@4.1.0:
    dependencies:
      chalk: 4.1.2
      is-unicode-supported: 0.1.0

  loose-envify@1.4.0:
    dependencies:
      js-tokens: 4.0.0

  lowercase-keys@2.0.0: {}

  lru-cache@10.4.3: {}

  lru-cache@5.1.1:
    dependencies:
      yallist: 3.1.1

  lru-cache@6.0.0:
    dependencies:
      yallist: 4.0.0

  lru-cache@7.18.3: {}

  lucide-react@0.544.0(react@19.2.0):
    dependencies:
      react: 19.2.0

  magic-string@0.30.19:
    dependencies:
      '@jridgewell/sourcemap-codec': 1.5.5

  make-fetch-happen@10.2.1:
    dependencies:
      agentkeepalive: 4.6.0
      cacache: 16.1.3
      http-cache-semantics: 4.2.0
      http-proxy-agent: 5.0.0
      https-proxy-agent: 5.0.1
      is-lambda: 1.0.1
      lru-cache: 7.18.3
      minipass: 3.3.6
      minipass-collect: 1.0.2
      minipass-fetch: 2.1.2
      minipass-flush: 1.0.5
      minipass-pipeline: 1.2.4
      negotiator: 0.6.4
      promise-retry: 2.0.1
      socks-proxy-agent: 7.0.0
      ssri: 9.0.1
    transitivePeerDependencies:
      - bluebird
      - supports-color

  make-fetch-happen@14.0.3:
    dependencies:
      '@npmcli/agent': 3.0.0
      cacache: 19.0.1
      http-cache-semantics: 4.2.0
      minipass: 7.1.2
      minipass-fetch: 4.0.1
      minipass-flush: 1.0.5
      minipass-pipeline: 1.2.4
      negotiator: 1.0.0
      proc-log: 5.0.0
      promise-retry: 2.0.1
      ssri: 12.0.0
    transitivePeerDependencies:
      - supports-color

  matcher@3.0.0:
    dependencies:
      escape-string-regexp: 4.0.0
    optional: true

  math-intrinsics@1.1.0: {}

  media-typer@0.3.0: {}

  media-typer@1.1.0: {}

  merge-descriptors@1.0.3: {}

  merge-descriptors@2.0.0: {}

  merge2@1.4.1: {}

  methods@1.1.2: {}

  micromatch@4.0.8:
    dependencies:
      braces: 3.0.3
      picomatch: 2.3.1

  mime-db@1.52.0: {}

  mime-db@1.54.0: {}

  mime-types@2.1.35:
    dependencies:
      mime-db: 1.52.0

  mime-types@3.0.1:
    dependencies:
      mime-db: 1.54.0

  mime@1.6.0: {}

  mime@2.6.0: {}

  mimic-fn@2.1.0: {}

  mimic-response@1.0.1: {}

  mimic-response@3.1.0: {}

  minimatch@10.0.3:
    dependencies:
      '@isaacs/brace-expansion': 5.0.0

  minimatch@3.1.2:
    dependencies:
      brace-expansion: 1.1.12

  minimatch@5.1.6:
    dependencies:
      brace-expansion: 2.0.2

  minimatch@9.0.5:
    dependencies:
      brace-expansion: 2.0.2

  minimist@1.2.8: {}

  minipass-collect@1.0.2:
    dependencies:
      minipass: 3.3.6

  minipass-collect@2.0.1:
    dependencies:
      minipass: 7.1.2

  minipass-fetch@2.1.2:
    dependencies:
      minipass: 3.3.6
      minipass-sized: 1.0.3
      minizlib: 2.1.2
    optionalDependencies:
      encoding: 0.1.13

  minipass-fetch@4.0.1:
    dependencies:
      minipass: 7.1.2
      minipass-sized: 1.0.3
      minizlib: 3.1.0
    optionalDependencies:
      encoding: 0.1.13

  minipass-flush@1.0.5:
    dependencies:
      minipass: 3.3.6

  minipass-pipeline@1.2.4:
    dependencies:
      minipass: 3.3.6

  minipass-sized@1.0.3:
    dependencies:
      minipass: 3.3.6

  minipass@3.3.6:
    dependencies:
      yallist: 4.0.0

  minipass@5.0.0: {}

  minipass@7.1.2: {}

  minizlib@2.1.2:
    dependencies:
      minipass: 3.3.6
      yallist: 4.0.0

  minizlib@3.1.0:
    dependencies:
      minipass: 7.1.2

  mkdirp-classic@0.5.3: {}

  mkdirp@0.5.6:
    dependencies:
      minimist: 1.2.8

  mkdirp@1.0.4: {}

  mrmime@2.0.1: {}

  ms@2.0.0: {}

  ms@2.1.3: {}

  nanoid@3.3.11: {}

  napi-build-utils@2.0.0: {}

  napi-postinstall@0.3.3: {}

  natural-compare@1.4.0: {}

  negotiator@0.6.3: {}

  negotiator@0.6.4: {}

  negotiator@1.0.0: {}

  next@15.5.6(@babel/core@7.28.4)(react-dom@19.2.0(react@19.2.0))(react@19.2.0):
    dependencies:
      '@next/env': 15.5.6
      '@swc/helpers': 0.5.15
      caniuse-lite: 1.0.30001751
      postcss: 8.4.31
      react: 19.2.0
      react-dom: 19.2.0(react@19.2.0)
      styled-jsx: 5.1.6(@babel/core@7.28.4)(react@19.2.0)
    optionalDependencies:
      '@next/swc-darwin-arm64': 15.5.6
      '@next/swc-darwin-x64': 15.5.6
      '@next/swc-linux-arm64-gnu': 15.5.6
      '@next/swc-linux-arm64-musl': 15.5.6
      '@next/swc-linux-x64-gnu': 15.5.6
      '@next/swc-linux-x64-musl': 15.5.6
      '@next/swc-win32-arm64-msvc': 15.5.6
      '@next/swc-win32-x64-msvc': 15.5.6
      sharp: 0.34.4
    transitivePeerDependencies:
      - '@babel/core'
      - babel-plugin-macros

  node-abi@3.77.0:
    dependencies:
      semver: 7.7.3

  node-abi@4.14.0:
    dependencies:
      semver: 7.7.3

  node-addon-api@1.7.2:
    optional: true

  node-api-version@0.2.1:
    dependencies:
      semver: 7.7.3

  node-gyp@11.5.0:
    dependencies:
      env-paths: 2.2.1
      exponential-backoff: 3.1.3
      graceful-fs: 4.2.11
      make-fetch-happen: 14.0.3
      nopt: 8.1.0
      proc-log: 5.0.0
      semver: 7.7.3
      tar: 7.5.1
      tinyglobby: 0.2.15
      which: 5.0.0
    transitivePeerDependencies:
      - supports-color

  node-releases@2.0.21: {}

  nopt@6.0.0:
    dependencies:
      abbrev: 1.1.1

  nopt@8.1.0:
    dependencies:
      abbrev: 3.0.1

  normalize-url@6.1.0: {}

  nth-check@2.1.1:
    dependencies:
      boolbase: 1.0.0

  object-assign@4.1.1: {}

  object-inspect@1.13.4: {}

  object-keys@1.1.1: {}

  object.assign@4.1.7:
    dependencies:
      call-bind: 1.0.8
      call-bound: 1.0.4
      define-properties: 1.2.1
      es-object-atoms: 1.1.1
      has-symbols: 1.1.0
      object-keys: 1.1.1

  object.entries@1.1.9:
    dependencies:
      call-bind: 1.0.8
      call-bound: 1.0.4
      define-properties: 1.2.1
      es-object-atoms: 1.1.1

  object.fromentries@2.0.8:
    dependencies:
      call-bind: 1.0.8
      define-properties: 1.2.1
      es-abstract: 1.24.0
      es-object-atoms: 1.1.1

  object.groupby@1.0.3:
    dependencies:
      call-bind: 1.0.8
      define-properties: 1.2.1
      es-abstract: 1.24.0

  object.values@1.2.1:
    dependencies:
      call-bind: 1.0.8
      call-bound: 1.0.4
      define-properties: 1.2.1
      es-object-atoms: 1.1.1

  on-finished@2.4.1:
    dependencies:
      ee-first: 1.1.1

  once@1.4.0:
    dependencies:
      wrappy: 1.0.2

  onetime@5.1.2:
    dependencies:
      mimic-fn: 2.1.0

  opener@1.5.2: {}

  optionator@0.9.4:
    dependencies:
      deep-is: 0.1.4
      fast-levenshtein: 2.0.6
      levn: 0.4.1
      prelude-ls: 1.2.1
      type-check: 0.4.0
      word-wrap: 1.2.5

  ora@5.4.1:
    dependencies:
      bl: 4.1.0
      chalk: 4.1.2
      cli-cursor: 3.1.0
      cli-spinners: 2.9.2
      is-interactive: 1.0.0
      is-unicode-supported: 0.1.0
      log-symbols: 4.1.0
      strip-ansi: 6.0.1
      wcwidth: 1.0.1

  own-keys@1.0.1:
    dependencies:
      get-intrinsic: 1.3.0
      object-keys: 1.1.1
      safe-push-apply: 1.0.0

  p-cancelable@2.1.1: {}

  p-limit@3.1.0:
    dependencies:
      yocto-queue: 0.1.0

  p-locate@5.0.0:
    dependencies:
      p-limit: 3.1.0

  p-map@4.0.0:
    dependencies:
      aggregate-error: 3.1.0

  p-map@7.0.3: {}

  package-json-from-dist@1.0.1: {}

  parent-module@1.0.1:
    dependencies:
      callsites: 3.1.0

  parse5-htmlparser2-tree-adapter@7.1.0:
    dependencies:
      domhandler: 5.0.3
      parse5: 7.3.0

  parse5-parser-stream@7.1.2:
    dependencies:
      parse5: 7.3.0

  parse5@7.3.0:
    dependencies:
      entities: 6.0.1

  parseurl@1.3.3: {}

  path-exists@4.0.0: {}

  path-is-absolute@1.0.1: {}

  path-key@3.1.1: {}

  path-parse@1.0.7: {}

  path-scurry@1.11.1:
    dependencies:
      lru-cache: 10.4.3
      minipass: 7.1.2

  path-to-regexp@0.1.12: {}

  path-to-regexp@8.3.0: {}

  pe-library@0.4.1: {}

  pend@1.2.0: {}

  picocolors@1.1.1: {}

  picomatch@2.3.1: {}

  picomatch@4.0.3: {}

  plist@3.1.0:
    dependencies:
      '@xmldom/xmldom': 0.8.11
      base64-js: 1.5.1
      xmlbuilder: 15.1.1

  possible-typed-array-names@1.1.0: {}

  postcss@8.4.31:
    dependencies:
      nanoid: 3.3.11
      picocolors: 1.1.1
      source-map-js: 1.2.1

  postcss@8.5.6:
    dependencies:
      nanoid: 3.3.11
      picocolors: 1.1.1
      source-map-js: 1.2.1

  postject@1.0.0-alpha.6:
    dependencies:
      commander: 9.5.0
    optional: true

  prebuild-install@7.1.3:
    dependencies:
      detect-libc: 2.1.0
      expand-template: 2.0.3
      github-from-package: 0.0.0
      minimist: 1.2.8
      mkdirp-classic: 0.5.3
      napi-build-utils: 2.0.0
      node-abi: 3.77.0
      pump: 3.0.3
      rc: 1.2.8
      simple-get: 4.0.1
      tar-fs: 2.1.4
      tunnel-agent: 0.6.0

  prelude-ls@1.2.1: {}

  prettier@3.6.2: {}

  proc-log@2.0.1: {}

  proc-log@5.0.0: {}

  progress@2.0.3: {}

  promise-inflight@1.0.1: {}

  promise-retry@2.0.1:
    dependencies:
      err-code: 2.0.3
      retry: 0.12.0

  prop-types@15.8.1:
    dependencies:
      loose-envify: 1.4.0
      object-assign: 4.1.1
      react-is: 16.13.1

  proxy-addr@2.0.7:
    dependencies:
      forwarded: 0.2.0
      ipaddr.js: 1.9.1

  pump@3.0.3:
    dependencies:
      end-of-stream: 1.4.5
      once: 1.4.0

  punycode@2.3.1: {}

  qs@6.13.0:
    dependencies:
      side-channel: 1.1.0

  qs@6.14.0:
    dependencies:
      side-channel: 1.1.0

  queue-microtask@1.2.3: {}

  quick-lru@5.1.1: {}

  range-parser@1.2.1: {}

  raw-body@2.5.2:
    dependencies:
      bytes: 3.1.2
      http-errors: 2.0.0
      iconv-lite: 0.4.24
      unpipe: 1.0.0

  raw-body@3.0.1:
    dependencies:
      bytes: 3.1.2
      http-errors: 2.0.0
      iconv-lite: 0.7.0
      unpipe: 1.0.0

  rc@1.2.8:
    dependencies:
      deep-extend: 0.6.0
      ini: 1.3.8
      minimist: 1.2.8
      strip-json-comments: 2.0.1

  react-dom@19.2.0(react@19.2.0):
    dependencies:
      react: 19.2.0
      scheduler: 0.27.0

  react-is@16.13.1: {}

  react-number-format@5.4.4(react-dom@19.2.0(react@19.2.0))(react@19.2.0):
    dependencies:
      react: 19.2.0
      react-dom: 19.2.0(react@19.2.0)

  react-remove-scroll-bar@2.3.8(@types/react@19.2.2)(react@19.2.0):
    dependencies:
      react: 19.2.0
      react-style-singleton: 2.2.3(@types/react@19.2.2)(react@19.2.0)
      tslib: 2.8.1
    optionalDependencies:
      '@types/react': 19.2.2

  react-remove-scroll@2.7.1(@types/react@19.2.2)(react@19.2.0):
    dependencies:
      react: 19.2.0
      react-remove-scroll-bar: 2.3.8(@types/react@19.2.2)(react@19.2.0)
      react-style-singleton: 2.2.3(@types/react@19.2.2)(react@19.2.0)
      tslib: 2.8.1
      use-callback-ref: 1.3.3(@types/react@19.2.2)(react@19.2.0)
      use-sidecar: 1.1.3(@types/react@19.2.2)(react@19.2.0)
    optionalDependencies:
      '@types/react': 19.2.2

  react-style-singleton@2.2.3(@types/react@19.2.2)(react@19.2.0):
    dependencies:
      get-nonce: 1.0.1
      react: 19.2.0
      tslib: 2.8.1
    optionalDependencies:
      '@types/react': 19.2.2

  react-textarea-autosize@8.5.9(@types/react@19.2.2)(react@19.2.0):
    dependencies:
      '@babel/runtime': 7.28.4
      react: 19.2.0
      use-composed-ref: 1.4.0(@types/react@19.2.2)(react@19.2.0)
      use-latest: 1.3.0(@types/react@19.2.2)(react@19.2.0)
    transitivePeerDependencies:
      - '@types/react'

  react-transition-group@4.4.5(react-dom@19.2.0(react@19.2.0))(react@19.2.0):
    dependencies:
      '@babel/runtime': 7.28.4
      dom-helpers: 5.2.1
      loose-envify: 1.4.0
      prop-types: 15.8.1
      react: 19.2.0
      react-dom: 19.2.0(react@19.2.0)

  react@19.2.0: {}

  read-binary-file-arch@1.0.6:
    dependencies:
      debug: 4.4.3
    transitivePeerDependencies:
      - supports-color

  readable-stream@3.6.2:
    dependencies:
      inherits: 2.0.4
      string_decoder: 1.3.0
      util-deprecate: 1.0.2

  reflect.getprototypeof@1.0.10:
    dependencies:
      call-bind: 1.0.8
      define-properties: 1.2.1
      es-abstract: 1.24.0
      es-errors: 1.3.0
      es-object-atoms: 1.1.1
      get-intrinsic: 1.3.0
      get-proto: 1.0.1
      which-builtin-type: 1.2.1

  regexp.prototype.flags@1.5.4:
    dependencies:
      call-bind: 1.0.8
      define-properties: 1.2.1
      es-errors: 1.3.0
      get-proto: 1.0.1
      gopd: 1.2.0
      set-function-name: 2.0.2

  require-directory@2.1.1: {}

  resedit@1.7.2:
    dependencies:
      pe-library: 0.4.1

  resolve-alpn@1.2.1: {}

  resolve-from@4.0.0: {}

  resolve-pkg-maps@1.0.0: {}

  resolve@1.22.10:
    dependencies:
      is-core-module: 2.16.1
      path-parse: 1.0.7
      supports-preserve-symlinks-flag: 1.0.0

  resolve@2.0.0-next.5:
    dependencies:
      is-core-module: 2.16.1
      path-parse: 1.0.7
      supports-preserve-symlinks-flag: 1.0.0

  responselike@2.0.1:
    dependencies:
      lowercase-keys: 2.0.0

  restore-cursor@3.1.0:
    dependencies:
      onetime: 5.1.2
      signal-exit: 3.0.7

  retry@0.12.0: {}

  reusify@1.1.0: {}

  rimraf@2.6.3:
    dependencies:
      glob: 7.2.3

  rimraf@3.0.2:
    dependencies:
      glob: 7.2.3

  roarr@2.15.4:
    dependencies:
      boolean: 3.2.0
      detect-node: 2.1.0
      globalthis: 1.0.4
      json-stringify-safe: 5.0.1
      semver-compare: 1.0.0
      sprintf-js: 1.1.3
    optional: true

  router@2.2.0:
    dependencies:
      debug: 4.4.3
      depd: 2.0.0
      is-promise: 4.0.0
      parseurl: 1.3.3
      path-to-regexp: 8.3.0
    transitivePeerDependencies:
      - supports-color

  run-parallel@1.2.0:
    dependencies:
      queue-microtask: 1.2.3

  rxjs@7.8.2:
    dependencies:
      tslib: 2.8.1

  safe-array-concat@1.1.3:
    dependencies:
      call-bind: 1.0.8
      call-bound: 1.0.4
      get-intrinsic: 1.3.0
      has-symbols: 1.1.0
      isarray: 2.0.5

  safe-buffer@5.2.1: {}

  safe-push-apply@1.0.0:
    dependencies:
      es-errors: 1.3.0
      isarray: 2.0.5

  safe-regex-test@1.1.0:
    dependencies:
      call-bound: 1.0.4
      es-errors: 1.3.0
      is-regex: 1.2.1

  safer-buffer@2.1.2: {}

  sanitize-filename@1.6.3:
    dependencies:
      truncate-utf8-bytes: 1.0.2

  sax@1.4.1: {}

  scheduler@0.27.0: {}

  semver-compare@1.0.0:
    optional: true

  semver@5.7.2: {}

  semver@6.3.1: {}

  semver@7.7.3: {}

  semver@7.7.3: {}

  semver@7.7.3: {}

  send@0.19.0:
    dependencies:
      debug: 2.6.9
      depd: 2.0.0
      destroy: 1.2.0
      encodeurl: 1.0.2
      escape-html: 1.0.3
      etag: 1.8.1
      fresh: 0.5.2
      http-errors: 2.0.0
      mime: 1.6.0
      ms: 2.1.3
      on-finished: 2.4.1
      range-parser: 1.2.1
      statuses: 2.0.1
    transitivePeerDependencies:
      - supports-color

  send@1.2.0:
    dependencies:
      debug: 4.4.3
      encodeurl: 2.0.0
      escape-html: 1.0.3
      etag: 1.8.1
      fresh: 2.0.0
      http-errors: 2.0.0
      mime-types: 3.0.1
      ms: 2.1.3
      on-finished: 2.4.1
      range-parser: 1.2.1
      statuses: 2.0.1
    transitivePeerDependencies:
      - supports-color

  serialize-error@7.0.1:
    dependencies:
      type-fest: 0.13.1
    optional: true

  serve-static@1.16.2:
    dependencies:
      encodeurl: 2.0.0
      escape-html: 1.0.3
      parseurl: 1.3.3
      send: 0.19.0
    transitivePeerDependencies:
      - supports-color

  serve-static@2.2.0:
    dependencies:
      encodeurl: 2.0.0
      escape-html: 1.0.3
      parseurl: 1.3.3
      send: 1.2.0
    transitivePeerDependencies:
      - supports-color

  set-function-length@1.2.2:
    dependencies:
      define-data-property: 1.1.4
      es-errors: 1.3.0
      function-bind: 1.1.2
      get-intrinsic: 1.3.0
      gopd: 1.2.0
      has-property-descriptors: 1.0.2

  set-function-name@2.0.2:
    dependencies:
      define-data-property: 1.1.4
      es-errors: 1.3.0
      functions-have-names: 1.2.3
      has-property-descriptors: 1.0.2

  set-proto@1.0.0:
    dependencies:
      dunder-proto: 1.0.1
      es-errors: 1.3.0
      es-object-atoms: 1.1.1

  setprototypeof@1.2.0: {}

  sharp@0.34.4:
    dependencies:
      '@img/colour': 1.0.0
      detect-libc: 2.1.2
      semver: 7.7.3
    optionalDependencies:
      '@img/sharp-darwin-arm64': 0.34.4
      '@img/sharp-darwin-x64': 0.34.4
      '@img/sharp-libvips-darwin-arm64': 1.2.3
      '@img/sharp-libvips-darwin-x64': 1.2.3
      '@img/sharp-libvips-linux-arm': 1.2.3
      '@img/sharp-libvips-linux-arm64': 1.2.3
      '@img/sharp-libvips-linux-ppc64': 1.2.3
      '@img/sharp-libvips-linux-s390x': 1.2.3
      '@img/sharp-libvips-linux-x64': 1.2.3
      '@img/sharp-libvips-linuxmusl-arm64': 1.2.3
      '@img/sharp-libvips-linuxmusl-x64': 1.2.3
      '@img/sharp-linux-arm': 0.34.4
      '@img/sharp-linux-arm64': 0.34.4
      '@img/sharp-linux-ppc64': 0.34.4
      '@img/sharp-linux-s390x': 0.34.4
      '@img/sharp-linux-x64': 0.34.4
      '@img/sharp-linuxmusl-arm64': 0.34.4
      '@img/sharp-linuxmusl-x64': 0.34.4
      '@img/sharp-wasm32': 0.34.4
      '@img/sharp-win32-arm64': 0.34.4
      '@img/sharp-win32-ia32': 0.34.4
      '@img/sharp-win32-x64': 0.34.4
    optional: true

  shebang-command@2.0.0:
    dependencies:
      shebang-regex: 3.0.0

  shebang-regex@3.0.0: {}

  shell-quote@1.8.3: {}

  side-channel-list@1.0.0:
    dependencies:
      es-errors: 1.3.0
      object-inspect: 1.13.4

  side-channel-map@1.0.1:
    dependencies:
      call-bound: 1.0.4
      es-errors: 1.3.0
      get-intrinsic: 1.3.0
      object-inspect: 1.13.4

  side-channel-weakmap@1.0.2:
    dependencies:
      call-bound: 1.0.4
      es-errors: 1.3.0
      get-intrinsic: 1.3.0
      object-inspect: 1.13.4
      side-channel-map: 1.0.1

  side-channel@1.1.0:
    dependencies:
      es-errors: 1.3.0
      object-inspect: 1.13.4
      side-channel-list: 1.0.0
      side-channel-map: 1.0.1
      side-channel-weakmap: 1.0.2

  signal-exit@3.0.7: {}

  signal-exit@4.1.0: {}

  simple-concat@1.0.1: {}

  simple-get@4.0.1:
    dependencies:
      decompress-response: 6.0.0
      once: 1.4.0
      simple-concat: 1.0.1

  simple-update-notifier@2.0.0:
    dependencies:
      semver: 7.7.3

  sirv@2.0.4:
    dependencies:
      '@polka/url': 1.0.0-next.29
      mrmime: 2.0.1
      totalist: 3.0.1

  slice-ansi@3.0.0:
    dependencies:
      ansi-styles: 4.3.0
      astral-regex: 2.0.0
      is-fullwidth-code-point: 3.0.0
    optional: true

  smart-buffer@4.2.0: {}

  socks-proxy-agent@7.0.0:
    dependencies:
      agent-base: 6.0.2
      debug: 4.4.3
      socks: 2.8.7
    transitivePeerDependencies:
      - supports-color

  socks-proxy-agent@8.0.5:
    dependencies:
      agent-base: 7.1.4
      debug: 4.4.3
      socks: 2.8.7
    transitivePeerDependencies:
      - supports-color

  socks@2.8.7:
    dependencies:
      ip-address: 10.0.1
      smart-buffer: 4.2.0

  source-map-js@1.2.1: {}

  source-map-support@0.5.21:
    dependencies:
      buffer-from: 1.1.2
      source-map: 0.6.1

  source-map@0.6.1: {}

  sprintf-js@1.1.3:
    optional: true

  ssri@12.0.0:
    dependencies:
      minipass: 7.1.2

  ssri@9.0.1:
    dependencies:
      minipass: 3.3.6

  stable-hash@0.0.5: {}

  stat-mode@1.0.0: {}

  statuses@2.0.1: {}

  stop-iteration-iterator@1.1.0:
    dependencies:
      es-errors: 1.3.0
      internal-slot: 1.1.0

  string-width@4.2.3:
    dependencies:
      emoji-regex: 8.0.0
      is-fullwidth-code-point: 3.0.0
      strip-ansi: 6.0.1

  string-width@5.1.2:
    dependencies:
      eastasianwidth: 0.2.0
      emoji-regex: 9.2.2
      strip-ansi: 7.1.2

  string.prototype.includes@2.0.1:
    dependencies:
      call-bind: 1.0.8
      define-properties: 1.2.1
      es-abstract: 1.24.0

  string.prototype.matchall@4.0.12:
    dependencies:
      call-bind: 1.0.8
      call-bound: 1.0.4
      define-properties: 1.2.1
      es-abstract: 1.24.0
      es-errors: 1.3.0
      es-object-atoms: 1.1.1
      get-intrinsic: 1.3.0
      gopd: 1.2.0
      has-symbols: 1.1.0
      internal-slot: 1.1.0
      regexp.prototype.flags: 1.5.4
      set-function-name: 2.0.2
      side-channel: 1.1.0

  string.prototype.repeat@1.0.0:
    dependencies:
      define-properties: 1.2.1
      es-abstract: 1.24.0

  string.prototype.trim@1.2.10:
    dependencies:
      call-bind: 1.0.8
      call-bound: 1.0.4
      define-data-property: 1.1.4
      define-properties: 1.2.1
      es-abstract: 1.24.0
      es-object-atoms: 1.1.1
      has-property-descriptors: 1.0.2

  string.prototype.trimend@1.0.9:
    dependencies:
      call-bind: 1.0.8
      call-bound: 1.0.4
      define-properties: 1.2.1
      es-object-atoms: 1.1.1

  string.prototype.trimstart@1.0.8:
    dependencies:
      call-bind: 1.0.8
      define-properties: 1.2.1
      es-object-atoms: 1.1.1

  string_decoder@1.3.0:
    dependencies:
      safe-buffer: 5.2.1

  strip-ansi@6.0.1:
    dependencies:
      ansi-regex: 5.0.1

  strip-ansi@7.1.2:
    dependencies:
      ansi-regex: 6.2.2

  strip-bom@3.0.0: {}

  strip-json-comments@2.0.1: {}

  strip-json-comments@3.1.1: {}

  styled-jsx@5.1.6(@babel/core@7.28.4)(react@19.2.0):
    dependencies:
      client-only: 0.0.1
      react: 19.2.0
    optionalDependencies:
      '@babel/core': 7.28.4

  sumchecker@3.0.1:
    dependencies:
      debug: 4.4.3
    transitivePeerDependencies:
      - supports-color

  supports-color@7.2.0:
    dependencies:
      has-flag: 4.0.0

  supports-color@8.1.1:
    dependencies:
      has-flag: 4.0.0

  supports-preserve-symlinks-flag@1.0.0: {}

  tabbable@6.2.0: {}

  tailwind-merge@2.6.0: {}

  tailwindcss@4.1.14: {}

  tapable@2.2.3: {}

  tar-fs@2.1.4:
    dependencies:
      chownr: 1.1.4
      mkdirp-classic: 0.5.3
      pump: 3.0.3
      tar-stream: 2.2.0

  tar-stream@2.2.0:
    dependencies:
      bl: 4.1.0
      end-of-stream: 1.4.5
      fs-constants: 1.0.0
      inherits: 2.0.4
      readable-stream: 3.6.2

  tar@6.2.1:
    dependencies:
      chownr: 2.0.0
      fs-minipass: 2.1.0
      minipass: 5.0.0
      minizlib: 2.1.2
      mkdirp: 1.0.4
      yallist: 4.0.0

  tar@7.5.1:
    dependencies:
      '@isaacs/fs-minipass': 4.0.1
      chownr: 3.0.0
      minipass: 7.1.2
      minizlib: 3.1.0
      yallist: 5.0.0

  temp-file@3.4.0:
    dependencies:
      async-exit-hook: 2.0.1
      fs-extra: 10.1.0

  temp@0.9.4:
    dependencies:
      mkdirp: 0.5.6
      rimraf: 2.6.3

  tiny-async-pool@1.3.0:
    dependencies:
      semver: 5.7.2

  tinyglobby@0.2.15:
    dependencies:
      fdir: 6.5.0(picomatch@4.0.3)
      picomatch: 4.0.3

  tmp-promise@3.0.3:
    dependencies:
      tmp: 0.2.5

  tmp@0.2.5: {}

  to-regex-range@5.0.1:
    dependencies:
      is-number: 7.0.0

  toidentifier@1.0.1: {}

  totalist@3.0.1: {}

  tree-kill@1.2.2: {}

  truncate-utf8-bytes@1.0.2:
    dependencies:
      utf8-byte-length: 1.0.5

  ts-api-utils@2.1.0(typescript@5.9.3):
    dependencies:
      typescript: 5.9.3

  tsconfig-paths@3.15.0:
    dependencies:
      '@types/json5': 0.0.29
      json5: 1.0.2
      minimist: 1.2.8
      strip-bom: 3.0.0

  tslib@2.8.1: {}

  tsx@4.20.6:
    dependencies:
      esbuild: 0.25.10
      get-tsconfig: 4.10.1
    optionalDependencies:
      fsevents: 2.3.3

  tunnel-agent@0.6.0:
    dependencies:
      safe-buffer: 5.2.1

  type-check@0.4.0:
    dependencies:
      prelude-ls: 1.2.1

  type-fest@0.13.1:
    optional: true

  type-fest@4.41.0: {}

  type-is@1.6.18:
    dependencies:
      media-typer: 0.3.0
      mime-types: 2.1.35

  type-is@2.0.1:
    dependencies:
      content-type: 1.0.5
      media-typer: 1.1.0
      mime-types: 3.0.1

  typed-array-buffer@1.0.3:
    dependencies:
      call-bound: 1.0.4
      es-errors: 1.3.0
      is-typed-array: 1.1.15

  typed-array-byte-length@1.0.3:
    dependencies:
      call-bind: 1.0.8
      for-each: 0.3.5
      gopd: 1.2.0
      has-proto: 1.2.0
      is-typed-array: 1.1.15

  typed-array-byte-offset@1.0.4:
    dependencies:
      available-typed-arrays: 1.0.7
      call-bind: 1.0.8
      for-each: 0.3.5
      gopd: 1.2.0
      has-proto: 1.2.0
      is-typed-array: 1.1.15
      reflect.getprototypeof: 1.0.10

  typed-array-length@1.0.7:
    dependencies:
      call-bind: 1.0.8
      for-each: 0.3.5
      gopd: 1.2.0
      is-typed-array: 1.1.15
      possible-typed-array-names: 1.1.0
      reflect.getprototypeof: 1.0.10

  typescript@5.9.3: {}

  unbox-primitive@1.1.0:
    dependencies:
      call-bound: 1.0.4
      has-bigints: 1.1.0
      has-symbols: 1.1.0
      which-boxed-primitive: 1.1.1

  undici-types@6.21.0: {}

  undici-types@7.13.0: {}

  undici@7.16.0: {}

  unique-filename@2.0.1:
    dependencies:
      unique-slug: 3.0.0

  unique-filename@4.0.0:
    dependencies:
      unique-slug: 5.0.0

  unique-slug@3.0.0:
    dependencies:
      imurmurhash: 0.1.4

  unique-slug@5.0.0:
    dependencies:
      imurmurhash: 0.1.4

  universalify@0.1.2: {}

  universalify@2.0.1: {}

  unpipe@1.0.0: {}

  unrs-resolver@1.11.1:
    dependencies:
      napi-postinstall: 0.3.3
    optionalDependencies:
      '@unrs/resolver-binding-android-arm-eabi': 1.11.1
      '@unrs/resolver-binding-android-arm64': 1.11.1
      '@unrs/resolver-binding-darwin-arm64': 1.11.1
      '@unrs/resolver-binding-darwin-x64': 1.11.1
      '@unrs/resolver-binding-freebsd-x64': 1.11.1
      '@unrs/resolver-binding-linux-arm-gnueabihf': 1.11.1
      '@unrs/resolver-binding-linux-arm-musleabihf': 1.11.1
      '@unrs/resolver-binding-linux-arm64-gnu': 1.11.1
      '@unrs/resolver-binding-linux-arm64-musl': 1.11.1
      '@unrs/resolver-binding-linux-ppc64-gnu': 1.11.1
      '@unrs/resolver-binding-linux-riscv64-gnu': 1.11.1
      '@unrs/resolver-binding-linux-riscv64-musl': 1.11.1
      '@unrs/resolver-binding-linux-s390x-gnu': 1.11.1
      '@unrs/resolver-binding-linux-x64-gnu': 1.11.1
      '@unrs/resolver-binding-linux-x64-musl': 1.11.1
      '@unrs/resolver-binding-wasm32-wasi': 1.11.1
      '@unrs/resolver-binding-win32-arm64-msvc': 1.11.1
      '@unrs/resolver-binding-win32-ia32-msvc': 1.11.1
      '@unrs/resolver-binding-win32-x64-msvc': 1.11.1

  update-browserslist-db@1.1.3(browserslist@4.26.3):
    dependencies:
      browserslist: 4.26.3
      escalade: 3.2.0
      picocolors: 1.1.1

  uri-js@4.4.1:
    dependencies:
      punycode: 2.3.1

  use-callback-ref@1.3.3(@types/react@19.2.2)(react@19.2.0):
    dependencies:
      react: 19.2.0
      tslib: 2.8.1
    optionalDependencies:
      '@types/react': 19.2.2

  use-composed-ref@1.4.0(@types/react@19.2.2)(react@19.2.0):
    dependencies:
      react: 19.2.0
    optionalDependencies:
      '@types/react': 19.2.2

  use-isomorphic-layout-effect@1.2.1(@types/react@19.2.2)(react@19.2.0):
    dependencies:
      react: 19.2.0
    optionalDependencies:
      '@types/react': 19.2.2

  use-latest@1.3.0(@types/react@19.2.2)(react@19.2.0):
    dependencies:
      react: 19.2.0
      use-isomorphic-layout-effect: 1.2.1(@types/react@19.2.2)(react@19.2.0)
    optionalDependencies:
      '@types/react': 19.2.2

  use-sidecar@1.1.3(@types/react@19.2.2)(react@19.2.0):
    dependencies:
      detect-node-es: 1.1.0
      react: 19.2.0
      tslib: 2.8.1
    optionalDependencies:
      '@types/react': 19.2.2

  use-sync-external-store@1.5.0(react@19.2.0):
    dependencies:
      react: 19.2.0
    optional: true

  utf8-byte-length@1.0.5: {}

  util-deprecate@1.0.2: {}

  utils-merge@1.0.1: {}

  vary@1.1.2: {}

  verror@1.10.1:
    dependencies:
      assert-plus: 1.0.0
      core-util-is: 1.0.2
      extsprintf: 1.4.1
    optional: true

  wcwidth@1.0.1:
    dependencies:
      defaults: 1.0.4

  webpack-bundle-analyzer@4.10.1:
    dependencies:
      '@discoveryjs/json-ext': 0.5.7
      acorn: 8.15.0
      acorn-walk: 8.3.4
      commander: 7.2.0
      debounce: 1.2.1
      escape-string-regexp: 4.0.0
      gzip-size: 6.0.0
      html-escaper: 2.0.2
      is-plain-object: 5.0.0
      opener: 1.5.2
      picocolors: 1.1.1
      sirv: 2.0.4
      ws: 7.5.10
    transitivePeerDependencies:
      - bufferutil
      - utf-8-validate

  whatwg-encoding@3.1.1:
    dependencies:
      iconv-lite: 0.6.3

  whatwg-mimetype@4.0.0: {}

  which-boxed-primitive@1.1.1:
    dependencies:
      is-bigint: 1.1.0
      is-boolean-object: 1.2.2
      is-number-object: 1.1.1
      is-string: 1.1.1
      is-symbol: 1.1.1

  which-builtin-type@1.2.1:
    dependencies:
      call-bound: 1.0.4
      function.prototype.name: 1.1.8
      has-tostringtag: 1.0.2
      is-async-function: 2.1.1
      is-date-object: 1.1.0
      is-finalizationregistry: 1.1.1
      is-generator-function: 1.1.0
      is-regex: 1.2.1
      is-weakref: 1.1.1
      isarray: 2.0.5
      which-boxed-primitive: 1.1.1
      which-collection: 1.0.2
      which-typed-array: 1.1.19

  which-collection@1.0.2:
    dependencies:
      is-map: 2.0.3
      is-set: 2.0.3
      is-weakmap: 2.0.2
      is-weakset: 2.0.4

  which-typed-array@1.1.19:
    dependencies:
      available-typed-arrays: 1.0.7
      call-bind: 1.0.8
      call-bound: 1.0.4
      for-each: 0.3.5
      get-proto: 1.0.1
      gopd: 1.2.0
      has-tostringtag: 1.0.2

  which@2.0.2:
    dependencies:
      isexe: 2.0.0

  which@5.0.0:
    dependencies:
      isexe: 3.1.1

  word-wrap@1.2.5: {}

  wrap-ansi@7.0.0:
    dependencies:
      ansi-styles: 4.3.0
      string-width: 4.2.3
      strip-ansi: 6.0.1

  wrap-ansi@8.1.0:
    dependencies:
      ansi-styles: 6.2.3
      string-width: 5.1.2
      strip-ansi: 7.1.2

  wrappy@1.0.2: {}

  ws@7.5.10: {}

  xmlbuilder@15.1.1: {}

  y18n@5.0.8: {}

  yallist@3.1.1: {}

  yallist@4.0.0: {}

  yallist@5.0.0: {}

  yargs-parser@21.1.1: {}

  yargs@17.7.2:
    dependencies:
      cliui: 8.0.1
      escalade: 3.2.0
      get-caller-file: 2.0.5
      require-directory: 2.1.1
      string-width: 4.2.3
      y18n: 5.0.8
      yargs-parser: 21.1.1

  yauzl@2.10.0:
    dependencies:
      buffer-crc32: 0.2.13
      fd-slicer: 1.1.0

  yocto-queue@0.1.0: {}

  zod-validation-error@3.5.3(zod@3.25.76):
    dependencies:
      zod: 3.25.76

  zod@3.25.76: {}

  zod@4.1.12: {}

  zustand@5.0.8(@types/react@19.2.2)(react@19.2.0)(use-sync-external-store@1.5.0(react@19.2.0)):
    optionalDependencies:
      '@types/react': 19.2.2
      react: 19.2.0
      use-sync-external-store: 1.5.0(react@19.2.0)<|MERGE_RESOLUTION|>--- conflicted
+++ resolved
@@ -79,13 +79,8 @@
         specifier: ^19.2.2
         version: 19.2.2
       '@types/react-dom':
-<<<<<<< HEAD
-        specifier: ^19.2.0
-        version: 19.2.0(@types/react@19.2.2)
-=======
         specifier: ^19.2.2
         version: 19.2.2(@types/react@19.2.0)
->>>>>>> 284fdcd4
       concurrently:
         specifier: ^9.2.1
         version: 9.2.1
@@ -5135,11 +5130,7 @@
 
   '@types/range-parser@1.2.7': {}
 
-<<<<<<< HEAD
-  '@types/react-dom@19.2.0(@types/react@19.2.2)':
-=======
   '@types/react-dom@19.2.2(@types/react@19.2.0)':
->>>>>>> 284fdcd4
     dependencies:
       '@types/react': 19.2.2
 
