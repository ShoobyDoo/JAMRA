--- conflicted
+++ resolved
@@ -8087,11 +8087,7 @@
   sharp@0.34.4:
     dependencies:
       '@img/colour': 1.0.0
-<<<<<<< HEAD
-      detect-libc: 2.1.0
-=======
       detect-libc: 2.1.2
->>>>>>> 1b751db4
       semver: 7.7.3
     optionalDependencies:
       '@img/sharp-darwin-arm64': 0.34.4
@@ -8169,15 +8165,12 @@
   simple-update-notifier@2.0.0:
     dependencies:
       semver: 7.7.3
-<<<<<<< HEAD
-=======
 
   sirv@2.0.4:
     dependencies:
       '@polka/url': 1.0.0-next.29
       mrmime: 2.0.1
       totalist: 3.0.1
->>>>>>> 1b751db4
 
   slice-ansi@3.0.0:
     dependencies:
